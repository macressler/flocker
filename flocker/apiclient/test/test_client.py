--- conflicted
+++ resolved
@@ -28,11 +28,7 @@
 from .._client import (
     IFlockerAPIV1Client, FakeFlockerClient, Dataset, DatasetAlreadyExists,
     DatasetState, FlockerClient, ResponseError, _LOG_HTTP_REQUEST,
-<<<<<<< HEAD
-    Lease, LeaseAlreadyHeld, Container, ContainerAlreadyExists,
-=======
-    Lease, LeaseAlreadyHeld, Node,
->>>>>>> bad03e6b
+    Lease, LeaseAlreadyHeld, Node, Container, ContainerAlreadyExists,
 )
 from ...ca import rest_api_context_factory
 from ...ca.testtools import get_credential_sets
@@ -366,7 +362,6 @@
             )
             return d
 
-<<<<<<< HEAD
         def test_create_container(self):
             """
             ``create_container`` returns a ``Deferred`` firing with the
@@ -441,7 +436,6 @@
 
             return self.assertFailure(d, ContainerAlreadyExists)
 
-=======
         def test_list_nodes(self):
             """
             ``list_nodes`` returns a ``Deferred`` firing with a ``list`` of
@@ -454,7 +448,6 @@
             )
             return d
 
->>>>>>> bad03e6b
     return InterfaceTests
 
 
