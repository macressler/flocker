--- conflicted
+++ resolved
@@ -158,70 +158,172 @@
                 "maximum_retry_count": 15
             }
         },
-<<<<<<< HEAD
+        # CPU shares given but not an integer
+        {
+            'host': '192.168.0.3',
+            'image': 'postgres',
+            'name': 'postgres',
+            'cpu_shares': '512'
+        },
+        # CPU shares given but negative
+        {
+            'host': '192.168.0.3',
+            'image': 'postgres',
+            'name': 'postgres',
+            'cpu_shares': -512
+        },
+        # CPU shares given but greater than max
+        {
+            'host': '192.168.0.3',
+            'image': 'postgres',
+            'name': 'postgres',
+            'cpu_shares': 1025
+        },
+        # Memory limit given but not an integer
+        {
+            'host': '192.168.0.3',
+            'image': 'postgres',
+            'name': 'postgres',
+            'memory_limit': '250MB'
+        },
+        # Memory limit given but negative
+        {
+            'host': '192.168.0.3',
+            'image': 'postgres',
+            'name': 'postgres',
+            'memory_limit': -1024
+        },
+        # Links given but not a list
+        {
+            'host': '192.168.0.3',
+            'image': 'nginx:latest',
+            'name': 'webserver',
+            'links': {
+                'alias': 'postgres',
+                'local_port': 5432,
+                'remote_port': 54320
+            }
+        },
+        # Links given but alias missing
+        {
+            'host': '192.168.0.3',
+            'image': 'nginx:latest',
+            'name': 'webserver',
+            'links': [{
+                'local_port': 5432,
+                'remote_port': 54320
+            }]
+        },
+        # Links given but local port missing
+        {
+            'host': '192.168.0.3',
+            'image': 'nginx:latest',
+            'name': 'webserver',
+            'links': [{
+                'alias': 'postgres',
+                'remote_port': 54320
+            }]
+        },
+        # Links given but remote port missing
+        {
+            'host': '192.168.0.3',
+            'image': 'nginx:latest',
+            'name': 'webserver',
+            'links': [{
+                'alias': 'postgres',
+                'local_port': 5432,
+            }]
+        },
+        # Links given but alias is not a string
+        {
+            'host': '192.168.0.3',
+            'image': 'nginx:latest',
+            'name': 'webserver',
+            'links': [{
+                'alias': {"name": "postgres"},
+                'local_port': 5432,
+                'remote_port': 54320
+            }]
+        },
+        # Links given but local port is not an integer
+        {
+            'host': '192.168.0.3',
+            'image': 'nginx:latest',
+            'name': 'webserver',
+            'links': [{
+                'alias': 'postgres',
+                'local_port': '5432',
+                'remote_port': 54320
+            }]
+        },
+        # Links given but remote port is not an integer
+        {
+            'host': '192.168.0.3',
+            'image': 'nginx:latest',
+            'name': 'webserver',
+            'links': [{
+                'alias': 'postgres',
+                'local_port': 5432,
+                'remote_port': '54320'
+            }]
+        },
+        # Links given but local port is greater than max (65535)
+        {
+            'host': '192.168.0.3',
+            'image': 'nginx:latest',
+            'name': 'webserver',
+            'links': [{
+                'alias': 'postgres',
+                'local_port': 65536,
+                'remote_port': 54320
+            }]
+        },
+        # Links given but remote port is greater than max (65535)
+        {
+            'host': '192.168.0.3',
+            'image': 'nginx:latest',
+            'name': 'webserver',
+            'links': [{
+                'alias': 'postgres',
+                'local_port': 5432,
+                'remote_port': 65536
+            }]
+        },
         # Volume with dataset_id of wrong type
-=======
-        # CPU shares given but not an integer
->>>>>>> e9e25a95
-        {
-            'host': '192.168.0.3',
-            'image': 'postgres',
-            'name': 'postgres',
-<<<<<<< HEAD
+        {
+            'host': '192.168.0.3',
+            'image': 'postgres',
+            'name': 'postgres',
             'volumes': [{'dataset_id': 123,
                          'mountpoint': '/var/db'}],
         },
         # Volume with mountpoint of wrong type
-=======
-            'cpu_shares': '512'
-        },
-        # CPU shares given but negative
->>>>>>> e9e25a95
-        {
-            'host': '192.168.0.3',
-            'image': 'postgres',
-            'name': 'postgres',
-<<<<<<< HEAD
+        {
+            'host': '192.168.0.3',
+            'image': 'postgres',
+            'name': 'postgres',
             'volumes': [{'dataset_id': "x" * 36,
                          'mountpoint': 123}],
         },
         # Volume missing dataset_id
-=======
-            'cpu_shares': -512
-        },
-        # CPU shares given but greater than max
->>>>>>> e9e25a95
-        {
-            'host': '192.168.0.3',
-            'image': 'postgres',
-            'name': 'postgres',
-<<<<<<< HEAD
+        {
+            'host': '192.168.0.3',
+            'image': 'postgres',
+            'name': 'postgres',
             'volumes': [{'mountpoint': '/var/db'}],
         },
         # Volume missing mountpoint
-=======
-            'cpu_shares': 1025
-        },
-        # Memory limit given but not an integer
->>>>>>> e9e25a95
-        {
-            'host': '192.168.0.3',
-            'image': 'postgres',
-            'name': 'postgres',
-<<<<<<< HEAD
+        {
+            'host': '192.168.0.3',
+            'image': 'postgres',
+            'name': 'postgres',
             'volumes': [{'dataset_id': "x" * 36}],
         },
         # Volume with extra field
-=======
-            'memory_limit': '250MB'
-        },
-        # Memory limit given but negative
->>>>>>> e9e25a95
-        {
-            'host': '192.168.0.3',
-            'image': 'postgres',
-            'name': 'postgres',
-<<<<<<< HEAD
+        {
+            'host': '192.168.0.3',
+            'image': 'postgres',
+            'name': 'postgres',
             'volumes': [{'dataset_id': "x" * 36,
                          'mountpoint': '/var/db',
                          'extra': 'value'}],
@@ -235,105 +337,6 @@
                          'mountpoint': '/var/db'},
                         {'dataset_id': "y" * 36,
                          'mountpoint': '/var/db2'}],
-=======
-            'memory_limit': -1024
-        },
-        # Links given but not a list
-        {
-            'host': '192.168.0.3',
-            'image': 'nginx:latest',
-            'name': 'webserver',
-            'links': {
-                'alias': 'postgres',
-                'local_port': 5432,
-                'remote_port': 54320
-            }
-        },
-        # Links given but alias missing
-        {
-            'host': '192.168.0.3',
-            'image': 'nginx:latest',
-            'name': 'webserver',
-            'links': [{
-                'local_port': 5432,
-                'remote_port': 54320
-            }]
-        },
-        # Links given but local port missing
-        {
-            'host': '192.168.0.3',
-            'image': 'nginx:latest',
-            'name': 'webserver',
-            'links': [{
-                'alias': 'postgres',
-                'remote_port': 54320
-            }]
-        },
-        # Links given but remote port missing
-        {
-            'host': '192.168.0.3',
-            'image': 'nginx:latest',
-            'name': 'webserver',
-            'links': [{
-                'alias': 'postgres',
-                'local_port': 5432,
-            }]
-        },
-        # Links given but alias is not a string
-        {
-            'host': '192.168.0.3',
-            'image': 'nginx:latest',
-            'name': 'webserver',
-            'links': [{
-                'alias': {"name": "postgres"},
-                'local_port': 5432,
-                'remote_port': 54320
-            }]
-        },
-        # Links given but local port is not an integer
-        {
-            'host': '192.168.0.3',
-            'image': 'nginx:latest',
-            'name': 'webserver',
-            'links': [{
-                'alias': 'postgres',
-                'local_port': '5432',
-                'remote_port': 54320
-            }]
-        },
-        # Links given but remote port is not an integer
-        {
-            'host': '192.168.0.3',
-            'image': 'nginx:latest',
-            'name': 'webserver',
-            'links': [{
-                'alias': 'postgres',
-                'local_port': 5432,
-                'remote_port': '54320'
-            }]
-        },
-        # Links given but local port is greater than max (65535)
-        {
-            'host': '192.168.0.3',
-            'image': 'nginx:latest',
-            'name': 'webserver',
-            'links': [{
-                'alias': 'postgres',
-                'local_port': 65536,
-                'remote_port': 54320
-            }]
-        },
-        # Links given but remote port is greater than max (65535)
-        {
-            'host': '192.168.0.3',
-            'image': 'nginx:latest',
-            'name': 'webserver',
-            'links': [{
-                'alias': 'postgres',
-                'local_port': 5432,
-                'remote_port': 65536
-            }]
->>>>>>> e9e25a95
         },
     ],
     passing_instances=[
@@ -404,7 +407,28 @@
         },
         {
             'host': '192.168.0.3',
-<<<<<<< HEAD
+            'image': 'docker/postgres:latest',
+            'name': 'postgres',
+            'cpu_shares': 512
+        },
+        {
+            'host': '192.168.0.3',
+            'image': 'docker/postgres:latest',
+            'name': 'postgres',
+            'memory_limit': 262144000
+        },
+        {
+            'host': '192.168.0.3',
+            'image': 'nginx:latest',
+            'name': 'webserver',
+            'links': [{
+                'alias': 'postgres',
+                'local_port': 5432,
+                'remote_port': 54320
+            }]
+        },
+        {
+            'host': '192.168.0.3',
             'image': 'postgres',
             'name': 'postgres',
             'volumes': [{'dataset_id': "x" * 36,
@@ -415,27 +439,6 @@
             'image': 'postgres',
             'name': 'postgres',
             'volumes': [],
-=======
-            'image': 'docker/postgres:latest',
-            'name': 'postgres',
-            'cpu_shares': 512
-        },
-        {
-            'host': '192.168.0.3',
-            'image': 'docker/postgres:latest',
-            'name': 'postgres',
-            'memory_limit': 262144000
-        },
-        {
-            'host': '192.168.0.3',
-            'image': 'nginx:latest',
-            'name': 'webserver',
-            'links': [{
-                'alias': 'postgres',
-                'local_port': 5432,
-                'remote_port': 54320
-            }]
->>>>>>> e9e25a95
         },
     ],
 )
