# -*- test-case-name: flocker.node.agents.test.test_blockdevice -*-
# Copyright ClusterHQ Inc.  See LICENSE file for details.

"""
This module implements the parts of a block-device based dataset
convergence agent that can be re-used against many different kinds of block
devices.
"""

from uuid import UUID
from stat import S_IRWXU, S_IRWXG, S_IRWXO
from errno import EEXIST
from datetime import timedelta

from eliot import MessageType, ActionType, Field, Logger
from eliot.serializers import identity

from zope.interface import implementer, Interface, provider

from pyrsistent import PClass, field, pmap_field, pset_field, thaw, CheckedPMap

from characteristic import with_cmp

from twisted.python.reflect import safe_repr
from twisted.internet.defer import succeed, fail
from twisted.python.filepath import FilePath
from twisted.python.components import proxyForInterface
from twisted.python.constants import (
    Values, ValueConstant,
    Names, NamedConstant,
)

from .blockdevice_manager import BlockDeviceManager

from .. import (
    IDeployer, ILocalState, IStateChange, in_parallel, NoOp,
)
from .._deploy import NotInUseDatasets

from ...control import NodeState, Manifestation, Dataset, NonManifestDatasets
from ...control._model import pvector_field
from ...common import RACKSPACE_MINIMUM_VOLUME_SIZE, auto_threaded, provides
from ...common.algebraic import TaggedUnionInvariant


# Eliot is transitioning away from the "Logger instances all over the place"
# approach.  And it's hard to put Logger instances on PClass subclasses which
# we have a lot of.  So just use this global logger for now.
_logger = Logger()

# The size which will be assigned to datasets with an unspecified
# maximum_size.
# XXX: Make this configurable. FLOC-2679
DEFAULT_DATASET_SIZE = RACKSPACE_MINIMUM_VOLUME_SIZE

# The metadata key for flocker profiles.
PROFILE_METADATA_KEY = u"clusterhq:flocker:profile"


class DatasetStates(Names):
    """
    States that a ``Dataset`` can be in.

    """
    # Doesn't exist yet.
    NON_EXISTENT = NamedConstant()
    # Exists, but attached elsewhere to a live host:
    ATTACHED_ELSEWHERE = NamedConstant()
    # Exists, but attached elsewhere to a dead host:
    ATTACHED_TO_DEAD_NODE = NamedConstant()
    # Exists, but not attached
    NON_MANIFEST = NamedConstant()
    # Attached to this node but no filesystem
    ATTACHED_NO_FILESYSTEM = NamedConstant()
    # Attached to this node, has filesystem
    ATTACHED = NamedConstant()
    # Mounted on this node
    MOUNTED = NamedConstant()
    # Symlinked to the mountpoint created, ready to be shared
    SYMLINKED = NamedConstant()
    # Deleted from the driver
    DELETED = NamedConstant()


# The DatasetState that corresponds to a dataset that is manifest and ready for
# use.
DatasetStates.MANIFEST = DatasetStates.SYMLINKED


class DiscoveredDataset(PClass):
    """
    Dataset as discovered by deployer.

    :ivar DatasetStates state: The state this dataset was determined to be in.
    :ivar int maximum_size: The maximum size of the dataset.
    :param unicode blockdevice_id: The unique identifier of the
        ``IBlockDeviceAPI``-managed volume.
    :ivar FilePath device_path: The absolute path to the block device file on
        the node where the dataset is attached.
    :ivar FilePath mount_point: The absolute path to the location on the node
        where the dataset will be mounted.
    :ivar FilePath link_path: The absolute path to the location where a symlink
        to the dataset will be placed.
    :ivar FilePath share_path: The absolute path to the location on the node
        where the dataset is available for use by an external client.  This may
        be different than mount_point in scenarios where read-only bind mounts
        are used to protect the path that is shared with clients.
    """
    state = field(
        invariant=lambda state: (state in DatasetStates.iterconstants(),
                                 "Not a valid state"),
        mandatory=True,
    )
    dataset_id = field(type=UUID, mandatory=True)
    maximum_size = field(type=int, mandatory=True)
    blockdevice_id = field(type=unicode, mandatory=True)
    device_path = field(FilePath)
    mount_point = field(FilePath)
    link_path = field(FilePath)
    share_path = field(FilePath)

    __invariant__ = TaggedUnionInvariant(
        tag_attribute='state',
        attributes_for_tag={
            DatasetStates.ATTACHED_ELSEWHERE: set(),
            DatasetStates.ATTACHED_TO_DEAD_NODE: set(),
            DatasetStates.NON_MANIFEST: set(),
            DatasetStates.ATTACHED_NO_FILESYSTEM: {'device_path'},
            DatasetStates.ATTACHED: {'device_path'},
            DatasetStates.MOUNTED: {'device_path', 'mount_point'},
            DatasetStates.SYMLINKED: {'device_path', 'mount_point',
                                      'link_path', 'share_path'},
        },
    )


class DesiredDataset(PClass):
    """
    Dataset as requested by configuration and applications.
    """
    state = field(
        invariant=lambda state: (state in DatasetStates.iterconstants(),
                                 "Not a valid state"),
        mandatory=True,
    )
    dataset_id = field(type=UUID, mandatory=True)
    maximum_size = field(type=int)
    metadata = pmap_field(
        key_type=unicode,
        value_type=unicode,
    )
    mount_point = field(FilePath)
    link_path = field(FilePath)
    share_path = field(FilePath)
    filesystem = field(unicode, initial=u"ext4", mandatory=True,
                       invariant=lambda v: (v == "ext4", "Must be 'ext4'."))

    __invariant__ = TaggedUnionInvariant(
        tag_attribute='state',
        attributes_for_tag={
            DatasetStates.NON_MANIFEST: {"maximum_size"},
            DatasetStates.MANIFEST: {
                "maximum_size", "mount_point", "link_path", "share_path"},
            DatasetStates.DELETED: set(),
        },
    )


class IDatasetStateChangeFactory(Interface):
    def from_state_and_config(discovered_dataset, desired_dataset):
        """
        Create a state change that will bring the discovered dataset into the
        state described by the desired dataset.

        :param discovered_dataset: The discovered state of the dataset or
            ``None`` if nothing is known about the dataset.
        :type discovered_dataset: ``DiscoveredDataset`` or ``NoneType``
        :param DesiredDataset desired_dataset: The desired state of the
            dataset or ``None`` if nothing is known about the desired state of
            the dataset.
        :type desired_dataset: ``DesiredDataset`` or ``NoneType``

        :return: The desired state change.
        :rtype: ``IStateChange``.
        """


class ICalculator(Interface):
    """
    An object that can calculate the changes required to bring dataset state
    and desired dataset configuration into alignment.
    """
    def calculate_changes_for_datasets(
        discovered_datasets, desired_datasets,
    ):
        """
        Calculate the state changes necessary to make the local state match the
        desired cluster configuration.

        :param discovered_datasets: The datasets that have been discovered.
        :type discovered_datasets: mapping of `dataset_id`` to
            ``DiscoveredDataset``.
        :param desired_datasets: The datasets that are desired on this node.
        :type desired_datasets: mapping of `dataset_id`` to ``DesiredDataset``.

        :return: An ``IStateChange`` provider.
        """


class VolumeException(Exception):
    """
    A base class for exceptions raised by  ``IBlockDeviceAPI`` operations.

    :param unicode blockdevice_id: The unique identifier of the
        ``IBlockDeviceAPI``-managed volume.
    """
    def __init__(self, blockdevice_id):
        if not isinstance(blockdevice_id, unicode):
            raise TypeError(
                'Unexpected blockdevice_id type. '
                'Expected unicode. '
                'Got {!r}.'.format(blockdevice_id)
            )
        Exception.__init__(self, blockdevice_id)
        self.blockdevice_id = blockdevice_id


class UnknownVolume(VolumeException):
    """
    The block device could not be found.
    """


class AlreadyAttachedVolume(VolumeException):
    """
    A failed attempt to attach a block device that is already attached.
    """


class UnattachedVolume(VolumeException):
    """
    An attempt was made to operate on an unattached volume but the operation
    requires the volume to be attached.
    """


class DatasetExists(Exception):
    """
    A ``BlockDeviceVolume`` with the requested dataset_id already exists.
    """
    def __init__(self, blockdevice):
        Exception.__init__(self, blockdevice)
        self.blockdevice = blockdevice


class FilesystemExists(Exception):
    """
    A failed attempt to create a filesystem on a block device that already has
    one.
    """
    def __init__(self, device):
        Exception.__init__(self, device)
        self.device = device


class UnknownInstanceID(Exception):
    """
    Could not compute instance ID for block device.
    """
    def __init__(self, blockdevice):
        Exception.__init__(
            self,
            'Could not find valid instance ID for {}'.format(blockdevice))
        self.blockdevice = blockdevice


DATASET = Field(
    u"dataset",
    lambda dataset: dataset.dataset_id,
    u"The unique identifier of a dataset."
)

VOLUME = Field(
    u"volume",
    lambda volume: volume.blockdevice_id,
    u"The unique identifier of a volume."
)

FILESYSTEM_TYPE = Field.forTypes(
    u"filesystem_type",
    [unicode],
    u"The name of a filesystem."
)

DATASET_ID = Field(
    u"dataset_id",
    lambda dataset_id: unicode(dataset_id),
    u"The unique identifier of a dataset."
)

MOUNTPOINT = Field(
    u"mountpoint",
    lambda path: path.path,
    u"The absolute path to the location on the node where the dataset will be "
    u"mounted.",
)

BLOCK_DEVICE_ID = Field(
    u"block_device_id",
    lambda id: unicode(id),
    u"The unique identifier if the underlying block device."
)

BLOCK_DEVICE_SIZE = Field(
    u"block_device_size",
    identity,
    u"The size of the underlying block device."
)

BLOCK_DEVICE_COMPUTE_INSTANCE_ID = Field(
    u"block_device_compute_instance_id",
    identity,
    u"An identifier for the host to which the underlying block device is "
    u"attached.",
)

BLOCK_DEVICE_PATH = Field(
    u"block_device_path",
    lambda path: path.path,
    u"The system device file for an attached block device."
)

PROFILE_NAME = Field.forTypes(
    u"profile_name",
    [unicode],
    u"The name of a profile for a volume."
)

MAXIMUM_SIZE = Field.forTypes(
    u"maximum_size",
    [int],
    u"The maximum size of a volume.",
)

METADATA = Field(
    u"metadata",
    thaw,
    u"The metadata of a dataset.",
)

CREATE_BLOCK_DEVICE_DATASET = ActionType(
    u"agent:blockdevice:create",
    [DATASET_ID, MAXIMUM_SIZE, METADATA],
    [],
    u"A block-device-backed dataset is being created.",
)

DESTROY_BLOCK_DEVICE_DATASET = ActionType(
    u"agent:blockdevice:destroy",
    [DATASET_ID],
    [],
    u"A block-device-backed dataset is being destroyed.",
)

CREATE_MOUNT_SYMLINK = ActionType(
    u"agent:blockdevice:symlink",
    [DATASET_ID],
    [],
    u"A dataset is being symlinked.",
)

REMOVE_MOUNT_SYMLINK = ActionType(
    u"agent:blockdevice:remove_symlink",
    [DATASET_ID],
    [],
    u"The symlink to a dataset is being unlinked.",
)

UNMOUNT_BLOCK_DEVICE = ActionType(
    u"agent:blockdevice:unmount",
    [DATASET_ID],
    [],
    u"A block-device-backed dataset is being unmounted.",
)

UNMOUNT_BLOCK_DEVICE_DETAILS = MessageType(
    u"agent:blockdevice:unmount:details",
    [BLOCK_DEVICE_ID, BLOCK_DEVICE_PATH],
    u"The device file for a block-device-backed dataset has been discovered."
)

MOUNT_BLOCK_DEVICE = ActionType(
    u"agent:blockdevice:mount",
    [DATASET_ID, BLOCK_DEVICE_PATH],
    [],
    u"A block-device-backed dataset is being mounted.",
)

MOUNT_BLOCK_DEVICE_DETAILS = MessageType(
    u"agent:blockdevice:mount:details",
    [BLOCK_DEVICE_PATH],
    u"The device file for a block-device-backed dataset has been discovered."
)

ATTACH_VOLUME = ActionType(
    u"agent:blockdevice:attach_volume",
    [DATASET_ID, BLOCK_DEVICE_ID],
    [],
    u"The volume for a block-device-backed dataset is being attached."
)

DETACH_VOLUME = ActionType(
    u"agent:blockdevice:detach_volume",
    [DATASET_ID, BLOCK_DEVICE_ID],
    [],
    u"The volume for a block-device-backed dataset is being detached."
)

DESTROY_VOLUME = ActionType(
    u"agent:blockdevice:destroy_volume",
    [BLOCK_DEVICE_ID],
    [],
    u"The volume for a block-device-backed dataset is being destroyed."
)

CREATE_FILESYSTEM = ActionType(
    u"agent:blockdevice:create_filesystem",
    [BLOCK_DEVICE_PATH, FILESYSTEM_TYPE],
    [],
    u"A block device is being initialized with a filesystem.",
)

INVALID_DEVICE_PATH_VALUE = Field(
    u"invalid_value",
    lambda value: safe_repr(value),
    u"A value returned from IBlockDeviceAPI.get_device_path which could not "
    u"possibly be correct.  This likely indicates a bug in the "
    "IBlockDeviceAPI implementation.",
)

INVALID_DEVICE_PATH = MessageType(
    u"agent:blockdevice:discover_state:invalid_device_path",
    [DATASET_ID, INVALID_DEVICE_PATH_VALUE],
    u"The device path given by the IBlockDeviceAPI implementation was "
    u"invalid.",
)

CREATE_VOLUME_PROFILE_DROPPED = MessageType(
    u"agent:blockdevice:profiles:create_volume_with_profiles:profile_dropped",
    [DATASET_ID, PROFILE_NAME],
    u"The profile of a volume was dropped during creation because the backend "
    u"does not support profiles. Use a backend that provides "
    u"IProfiledBlockDeviceAPI to get profile support."
)

DISCOVERED_RAW_STATE = MessageType(
    u"agent:blockdevice:raw_state",
    [Field(u"raw_state", safe_repr)],
    u"The discovered raw state of the node's block device volumes.")


def _volume_field():
    """
    Create and return a ``PClass`` ``field`` to hold a ``BlockDeviceVolume``.
    """
    return field(
        type=BlockDeviceVolume, mandatory=True,
        # Disable the automatic PClass.create factory.  Callers can just
        # supply the right type, we don't need the magic coercion behavior
        # supplied by default.
        factory=lambda x: x
    )


@with_cmp(["blockdevice_id", "dataset_id", "size", "attached_to"])
class BlockDeviceVolume(PClass):
    """
    A block device that may be attached to a host.

    :ivar unicode blockdevice_id: An identifier for the block device which is
        unique across the entire cluster.  For example, an EBS volume
        identifier (``vol-4282672b``).  This is used to address the block
        device for operations like attach and detach.
    :ivar int size: The size, in bytes, of the block device.
    :ivar unicode attached_to: An opaque identifier for the node to which the
        volume is attached or ``None`` if it is currently unattached.  The
        identifier is supplied by the ``IBlockDeviceAPI.compute_instance_id``
        method based on the underlying infrastructure services (for example, if
        the cluster runs on AWS, this is very likely an EC2 instance id).
    :ivar UUID dataset_id: The Flocker dataset ID associated with this volume.
    """
    blockdevice_id = field(type=unicode, mandatory=True)
    size = field(type=int, mandatory=True)
    attached_to = field(
        type=(unicode, type(None)), initial=None, mandatory=True
    )
    dataset_id = field(type=UUID, mandatory=True)


def _blockdevice_volume_from_datasetid(volumes, dataset_id):
    """
    A helper to get the volume for a given dataset_id.

    :param list volumes: The ``BlockDeviceVolume`` instances to inspect for a
        match.
    :param UUID dataset_id: The identifier of the dataset the volume of which
        to find.

    :return: Either a ``BlockDeviceVolume`` matching the given ``dataset_id``
        or ``None`` if no such volume can be found.
    """
    for volume in volumes:
        if volume.dataset_id == dataset_id:
            return volume


@implementer(IStateChange)
@provider(IDatasetStateChangeFactory)
class CreateFilesystem(PClass):
    """
    Create a filesystem on a block device.

    :ivar FilePath device: The device on which to create the filesystem.
    :ivar unicode filesystem: The name of the filesystem type to create.  For
        example, ``u"ext4"``.
    """
    device = field(type=FilePath, mandatory=True)
    filesystem = field(type=unicode, mandatory=True)

    @classmethod
    def from_state_and_config(cls, discovered_dataset, desired_dataset):
        return cls(
            device=discovered_dataset.device_path,
            filesystem=desired_dataset.filesystem,
        )

    @property
    def eliot_action(self):
        return CREATE_FILESYSTEM(
            _logger, block_device_path=self.device,
            filesystem_type=self.filesystem
        )

    def run(self, deployer):
        try:
            _ensure_no_filesystem(self.device, deployer.block_device_manager)
            deployer.block_device_manager.make_filesystem(self.device,
                                                          self.filesystem)
        except:
            return fail()
        return succeed(None)


def _ensure_no_filesystem(device, block_device_manager):
    """
    Raises an error if there's already a filesystem on ``device``.

    :param FilePath device: The path to the device to query.
    :param block_device_manager: The ``IBlockDeviceManager`` implementer to use
        for managing blockdevices on this machine.
    :raises: ``FilesystemExists`` if there is already a filesystem on
        ``device``.
    :return: ``None``
    """
    if block_device_manager.has_filesystem(device):
        raise FilesystemExists(device)


def _valid_size(size):
    """
    Pyrsistent invariant for filesystem size, which must be a multiple of 1024
    bytes.
    """
    if size % 1024 == 0:
        return (True, "")
    return (
        False, "Filesystem size must be multiple of 1024, not %d" % (size,)
    )


@implementer(IStateChange)
@provider(IDatasetStateChangeFactory)
class CreateMountSymlink(PClass):
    """
    Create a Symlink to the mount at the specified shared path location that we
    will share with external agents using Flocker.

    :ivar UUID dataset_id: The unique identifier of the dataset.
    :ivar FilePath mountpoint: The filesystem location at which the backing
        volume is mounted.
    :ivar FilePath link_path: The path that will be created linking to the
        mountpoint.
    """
    dataset_id = field(type=UUID, mandatory=True)
    mountpoint = field(type=FilePath, mandatory=True)
    link_path = field(type=FilePath, mandatory=True)

    @classmethod
    def from_state_and_config(cls, discovered_dataset, desired_dataset):
        return cls(
            dataset_id=desired_dataset.dataset_id,
            mountpoint=discovered_dataset.mount_point,
            link_path=desired_dataset.link_path,
        )

    @property
    def eliot_action(self):
        return CREATE_MOUNT_SYMLINK(_logger, dataset_id=self.dataset_id)

    def run(self, deployer):
        """
        Create a symlink from the mounted blockdevice to a path that will given
        to flocker clients. This layer of indirection is added so that we can
        atomically create a mounted directory path.
        """
        parent = self.link_path.parent()
        if not parent.exists():
            parent.makedirs()

        deployer.block_device_manager.symlink(self.mountpoint, self.link_path)

        return succeed(None)


@implementer(IStateChange)
@provider(IDatasetStateChangeFactory)
class RemoveMountSymlink(PClass):
    """
    Remove the symlink to the underlying flocker mount.

    :ivar UUID dataset_id: The unique identifier of the dataset.
    :ivar FilePath link_path: The path that will be unlinked.
    """
    dataset_id = field(type=UUID, mandatory=True)
    link_path = field(type=FilePath, mandatory=True)

    @classmethod
    def from_state_and_config(cls, discovered_dataset, desired_dataset):
        return cls(
            dataset_id=discovered_dataset.dataset_id,
            link_path=discovered_dataset.link_path,
        )

    @property
    def eliot_action(self):
        return REMOVE_MOUNT_SYMLINK(_logger, dataset_id=self.dataset_id)

    def run(self, deployer):
        """
        Atomically unlink a symlink to a dataset so that the path no longer
        exists.
        """
        deployer.block_device_manager.unlink(self.link_path)

        return succeed(None)


@implementer(IStateChange)
@provider(IDatasetStateChangeFactory)
class MountBlockDevice(PClass):
    """
    Mount the filesystem mounted from the block device backed by a particular
    volume.

    :ivar UUID dataset_id: The unique identifier of the dataset associated with
        the filesystem to mount.
    :ivar FilePath device_path: The path of the block device to be mounted.
    :ivar FilePath mountpoint: The filesystem location at which to mount the
        volume's filesystem.  If this does not exist, it is created.
    """
    device_path = field(type=FilePath, mandatory=True)
    mountpoint = field(type=FilePath, mandatory=True)

    # Only for logging
    dataset_id = field(type=UUID, mandatory=True)

    @classmethod
    def from_state_and_config(cls, discovered_dataset, desired_dataset):
        return cls(
            dataset_id=desired_dataset.dataset_id,
            device_path=discovered_dataset.device_path,
            mountpoint=desired_dataset.mount_point,
        )

    @property
    def eliot_action(self):
        return MOUNT_BLOCK_DEVICE(_logger, dataset_id=self.dataset_id,
                                  block_device_path=self.device_path)

    def run(self, deployer):
        """
        Run the system ``mount`` tool to mount this change's volume's block
        device.  The volume must be attached to this node.
        """
        # Create the directory where a device will be mounted.
        # The directory's parent's permissions will be set to only allow access
        # by owner, to limit access by other users on the node.
        try:
            self.mountpoint.makedirs()
        except OSError as e:
            if e.errno != EEXIST:
                return fail()
        self.mountpoint.parent().chmod(S_IRWXU)

        # This should be asynchronous.  FLOC-1797
        deployer.block_device_manager.mount(self.device_path, self.mountpoint)

        # Remove lost+found to ensure filesystems always start out empty.
        # Mounted filesystem is also made world
        # writeable/readable/executable since we can't predict what user a
        # container will run as.  We make sure we change mounted
        # filesystem's root directory permissions, so we only do this
        # after the filesystem is mounted.  If other files exist we don't
        # bother with either change, since at that point user has modified
        # the volume and we don't want to undo their changes by mistake
        # (e.g. postgres doesn't like world-writeable directories once
        # it's initialized).

        # A better way is described in
        # https://clusterhq.atlassian.net/browse/FLOC-2074
        lostfound = self.mountpoint.child(b"lost+found")
        if self.mountpoint.children() == [lostfound]:
            lostfound.remove()
            self.mountpoint.chmod(S_IRWXU | S_IRWXG | S_IRWXO)
            self.mountpoint.restat()

        return succeed(None)


@implementer(IStateChange)
@provider(IDatasetStateChangeFactory)
class UnmountBlockDevice(PClass):
    """
    Unmount the filesystem mounted from the block device backed by a particular
    volume.

    :ivar UUID dataset_id: The unique identifier of the dataset associated with
        the filesystem to unmount.
    :ivar unicode blockdevice_id: The unique identifier of the mounted
        ``IBlockDeviceAPI``-managed volume to be unmounted.
    """
    dataset_id = field(type=UUID, mandatory=True)
    blockdevice_id = field(type=unicode, mandatory=True)

    @classmethod
    def from_state_and_config(cls, discovered_dataset, desired_dataset):
        return cls(
            dataset_id=discovered_dataset.dataset_id,
            blockdevice_id=discovered_dataset.blockdevice_id,
        )

    @property
    def eliot_action(self):
        return UNMOUNT_BLOCK_DEVICE(_logger, dataset_id=self.dataset_id)

    def run(self, deployer):
        """
        Run the system ``unmount`` tool to unmount this change's volume's block
        device.  The volume must be attached to this node and the corresponding
        block device mounted.
        """
        api = deployer.async_block_device_api
        deferred_device_path = api.get_device_path(self.blockdevice_id)

        def got_device(device):
            UNMOUNT_BLOCK_DEVICE_DETAILS(
                block_device_id=self.blockdevice_id,
                block_device_path=device
            ).write(_logger)
            # This should be asynchronous. FLOC-1797
            deployer.block_device_manager.unmount(device)
        deferred_device_path.addCallback(got_device)
        return deferred_device_path


@implementer(IStateChange)
@provider(IDatasetStateChangeFactory)
class AttachVolume(PClass):
    """
    Attach an unattached volume to this node (the node of the deployer it is
    run with).

    :ivar UUID dataset_id: The unique identifier of the dataset associated with
        the volume to attach.
    :ivar unicode blockdevice_id: The unique identifier of the
        ``IBlockDeviceAPI``-managed volume to be attached.
    """
    dataset_id = field(type=UUID, mandatory=True)
    blockdevice_id = field(type=unicode, mandatory=True)

    @classmethod
    def from_state_and_config(cls, discovered_dataset, desired_dataset):
        return cls(
            dataset_id=discovered_dataset.dataset_id,
            blockdevice_id=discovered_dataset.blockdevice_id,
        )

    @property
    def eliot_action(self):
        return ATTACH_VOLUME(_logger, dataset_id=self.dataset_id,
                             block_device_id=self.blockdevice_id)

    def run(self, deployer):
        """
        Use the deployer's ``IBlockDeviceAPI`` to attach the volume.
        """
        api = deployer.async_block_device_api
        getting_id = api.compute_instance_id()

        def got_compute_id(compute_instance_id):
            return api.attach_volume(
                self.blockdevice_id,
                attach_to=compute_instance_id,
            )
        attaching = getting_id.addCallback(got_compute_id)
        return attaching


@implementer(IStateChange)
@provider(IDatasetStateChangeFactory)
class DetachVolume(PClass):
    """
    Detach a volume from the node it is currently attached to.

    :ivar UUID dataset_id: The unique identifier of the dataset associated with
        the volume to detach.
    :ivar unicode blockdevice_id: The unique identifier of the
        ``IBlockDeviceAPI``-managed volume to be detached.
    """
    dataset_id = field(type=UUID, mandatory=True)
    blockdevice_id = field(type=unicode, mandatory=True)

    @classmethod
    def from_state_and_config(cls, discovered_dataset, desired_dataset):
        return cls(
            dataset_id=discovered_dataset.dataset_id,
            blockdevice_id=discovered_dataset.blockdevice_id,
        )

    @property
    def eliot_action(self):
        return DETACH_VOLUME(_logger, dataset_id=self.dataset_id,
                             block_device_id=self.blockdevice_id)

    def run(self, deployer):
        """
        Use the deployer's ``IBlockDeviceAPI`` to detach the volume.
        """
        api = deployer.async_block_device_api
        return api.detach_volume(self.blockdevice_id)


@implementer(IStateChange)
@provider(IDatasetStateChangeFactory)
class DestroyVolume(PClass):
    """
    Destroy the storage (and therefore contents) of a volume.

    :ivar unicode blockdevice_id: The unique identifier of the
        ``IBlockDeviceAPI``-managed volume to be destroyed.
    """
    blockdevice_id = field(type=unicode, mandatory=True)

    @classmethod
    def from_state_and_config(cls, discovered_dataset, desired_dataset):
        return cls(blockdevice_id=discovered_dataset.blockdevice_id)

    @property
    def eliot_action(self):
        return DESTROY_VOLUME(_logger, block_device_id=self.blockdevice_id)

    def run(self, deployer):
        """
        Use the deployer's ``IBlockDeviceAPI`` to destroy the volume.
        """
        api = deployer.async_block_device_api
        return api.destroy_volume(self.blockdevice_id)


def allocated_size(allocation_unit, requested_size):
    """
    Round ``requested_size`` up to the nearest ``allocation_unit``.

    :param int allocation_unit: The interval in ``bytes`` to which
        ``requested_size`` will be rounded up.
    :param int requested_size: The size in ``bytes`` that is required.
    :return: The ``allocated_size`` in ``bytes``.
    """
    allocation_unit = int(allocation_unit)
    requested_size = int(requested_size)

    previous_interval_size = (
        (requested_size // allocation_unit) * allocation_unit
    )
    if previous_interval_size < requested_size:
        return previous_interval_size + allocation_unit
    else:
        return requested_size


@implementer(IStateChange)
@provider(IDatasetStateChangeFactory)
class CreateBlockDeviceDataset(PClass):
    """
    An operation to create a new dataset on a newly created volume with a newly
    initialized filesystem.

    :ivar Dataset dataset: The dataset for which to create a block device.
    """
    dataset_id = field(UUID, mandatory=True)
    maximum_size = field(int, mandatory=True)
    metadata = pmap_field(unicode, unicode)

    @classmethod
    def from_state_and_config(cls, discovered_dataset, desired_dataset):
        return cls(
            dataset_id=desired_dataset.dataset_id,
            maximum_size=desired_dataset.maximum_size,
            metadata=desired_dataset.metadata,
        )

    @property
    def eliot_action(self):
        return CREATE_BLOCK_DEVICE_DATASET(
            _logger,
            dataset_id=self.dataset_id,
            maximum_size=self.maximum_size,
            metadata=self.metadata,
        )

    def _create_volume(self, deployer):
        """
        Create the volume using the backend API. This method will create the
        volume with a profile if the metadata on the volume suggests that we
        should.

        We should consider splitting this into two separate IStateChanges,
        one for creating a volume with a profile, and one for creating a
        volume without a profile.

        :param deployer: The deployer to use to create the volume.

        :returns: The created ``BlockDeviceVolume``.
        """
        api = deployer.block_device_api
        profile_name = self.metadata.get(PROFILE_METADATA_KEY)
        size = allocated_size(allocation_unit=api.allocation_unit(),
                              requested_size=self.maximum_size)
        if profile_name:
            return (
                deployer.profiled_blockdevice_api.create_volume_with_profile(
                    dataset_id=self.dataset_id,
                    size=size,
                    profile_name=profile_name
                )
            )
        else:
            return api.create_volume(dataset_id=self.dataset_id, size=size)

    def run(self, deployer):
        """
        Create a block device, attach it to the local host, create an ``ext4``
        filesystem on the device and mount it.

        Operations are performed synchronously.

        See ``IStateChange.run`` for general argument and return type
        documentation.

        :returns: An already fired ``Deferred`` with result ``None`` or a
            failed ``Deferred`` with a ``DatasetExists`` exception if a
            blockdevice with the required dataset_id already exists.
        """
        api = deployer.block_device_api
        try:
            check_for_existing_dataset(api, self.dataset_id)
        except:
            return fail()

        return self._create_volume(deployer)


class IBlockDeviceAsyncAPI(Interface):
    """
    Common operations provided by all block device backends, exposed via
    asynchronous methods.
    """
    def allocation_unit():
        """
        See ``IBlockDeviceAPI.allocation_unit``.

        :returns: A ``Deferred`` that fires with ``int`` size of the
            allocation_unit.
        """

    def compute_instance_id():
        """
        See ``IBlockDeviceAPI.compute_instance_id``.

        :returns: A ``Deferred`` that fires with ``unicode`` of a
            provider-specific node identifier which identifies the node where
            the method is run, or fails with ``UnknownInstanceID`` if we cannot
            determine the identifier.
        """

    def create_volume(dataset_id, size):
        """
        See ``IBlockDeviceAPI.create_volume``.

        :returns: A ``Deferred`` that fires with a ``BlockDeviceVolume`` when
            the volume has been created.
        """

    def destroy_volume(blockdevice_id):
        """
        See ``IBlockDeviceAPI.destroy_volume``.

        :return: A ``Deferred`` that fires when the volume has been destroyed.
        """

    def attach_volume(blockdevice_id, attach_to):
        """
        See ``IBlockDeviceAPI.attach_volume``.

        :returns: A ``Deferred`` that fires with a ``BlockDeviceVolume`` with a
            ``attached_to`` attribute set to ``attach_to``.
        """

    def detach_volume(blockdevice_id):
        """
        See ``BlockDeviceAPI.detach_volume``.

        :returns: A ``Deferred`` that fires when the volume has been detached.
        """

    def list_volumes():
        """
        See ``BlockDeviceAPI.list_volume``.

        :returns: A ``Deferred`` that fires with a ``list`` of
            ``BlockDeviceVolume``\ s.
        """

    def get_device_path(blockdevice_id):
        """
        See ``BlockDeviceAPI.get_device_path``.

        :returns: A ``Deferred`` that fires with a ``FilePath`` for the device.
        """


class IBlockDeviceAPI(Interface):
    """
    Common operations provided by all block device backends, exposed via
    synchronous methods.

    This will be used by the dataset agent convergence loop, which works
    more or less as follows:

    1. Call ``list_volumes`` to discover the state of the volumes.
    2. Compare the state to the required configuration, calculate
       necessary actions (which will involve calls to ``create_volume``
       and other methods that change the backend state).
    3. Run the actions.
    4. Go to step 1.

    What this means is that if an action fails for some reason it will be
    retried in the next iteration of the convergence loop. Automatic retry
    on errors is therefore unnecessary insofar as operations will be
    retried by the convergence loop. The methods do need to be able to
    deal with intermediate states not exposed by the API, however, by
    automatically recovering when they are encountered.

    For example, let's imagine ``attach_volume`` internally takes two
    steps and might fail between the first and the
    second. ``list_volumes`` should list a volume in that intermediate
    state as unattached, which will result in ``attach_volume`` being
    called again. ``attach_volume`` should then be able to recognize the
    intermediate state and skip the first step in attachment and only run
    the second step.

    Other implementation hints:

    * The factory function that creates this instance will be called with
      a unique cluster ID (see
      https://docs.clusterhq.com/en/latest/gettinginvolved/plugins/building-driver.html).
      If possible it's worth creating volumes with that cluster ID stored
      as metadata, so you can filter results from the backend and only
      include relevant volumes. This allows sharing the same storage
      backend between multiple Flocker clusters.
    * Avoid infinite loops. If an operation's time-to-finish is uncertain
      then use a timeout.
    * Logging the calls between your implementation and the backend with
      the Eliot logging library will allow for easier debugging.
    """
    def allocation_unit():
        """
        The size in bytes up to which ``IDeployer`` will round volume
        sizes before calling ``IBlockDeviceAPI.create_volume``.

        :rtype: ``int``
        """

    def compute_instance_id():
        """
        Get the backend-specific identifier for this node.

        This will be compared against ``BlockDeviceVolume.attached_to``
        to determine which volumes are locally attached and it will be used
        with ``attach_volume`` to locally attach volumes.

        :raise UnknownInstanceID: If we cannot determine the identifier of the
            node.
        :returns: A ``unicode`` object giving a provider-specific node
            identifier which identifies the node where the method is run.
        """

    def create_volume(dataset_id, size):
        """
        Create a new volume.

        When called by ``IDeployer``, the supplied size will be
        rounded up to the nearest
        ``IBlockDeviceAPI.allocation_unit()``

        If the backend supports human-facing volumes names (i.e. names
        that show up in management UIs) then it is recommended that the
        newly created volume should be given a name that contains the
        dataset_id in order to ease debugging. Some implementations may
        choose not to do so or may not be able to do so.

        :param UUID dataset_id: The Flocker dataset ID of the dataset on this
            volume.
        :param int size: The size of the new volume in bytes.
        :returns: A ``BlockDeviceVolume``.
        """

    def destroy_volume(blockdevice_id):
        """
        Destroy an existing volume.

        :param unicode blockdevice_id: The unique identifier for the volume to
            destroy.

        :raises UnknownVolume: If the supplied ``blockdevice_id`` does not
            exist.

        :return: ``None``
        """

    def attach_volume(blockdevice_id, attach_to):
        """
        Attach ``blockdevice_id`` to the node indicated by ``attach_to``.

        :param unicode blockdevice_id: The unique identifier for the block
            device being attached.
        :param unicode attach_to: An identifier like the one returned by the
            ``compute_instance_id`` method indicating the node to which to
            attach the volume.

        :raises UnknownVolume: If the supplied ``blockdevice_id`` does not
            exist.
        :raises AlreadyAttachedVolume: If the supplied ``blockdevice_id`` is
            already attached.

        :returns: A ``BlockDeviceVolume`` with a ``attached_to`` attribute set
            to ``attach_to``.
        """

    def detach_volume(blockdevice_id):
        """
        Detach ``blockdevice_id`` from whatever host it is attached to.

        :param unicode blockdevice_id: The unique identifier for the block
            device being detached.

        :raises UnknownVolume: If the supplied ``blockdevice_id`` does not
            exist.
        :raises UnattachedVolume: If the supplied ``blockdevice_id`` is
            not attached to anything.
        :returns: ``None``
        """

    def list_volumes():
        """
        List all the block devices available via the back end API.

        Only volumes for this particular Flocker cluster should be included.

        Make sure you can list large numbers of volumes. E.g. some cloud
        APIs have a hard limit on how many volumes they include in a
        result, and therefore require the use of paging to get all volumes
        listed.

        :returns: A ``list`` of ``BlockDeviceVolume``s.
        """

    def get_device_path(blockdevice_id):
        """
        Return the device path that has been allocated to the block device on
        the host to which it is currently attached.

        Returning the wrong value here can lead to data loss or corruption
        if a container is started with an unexpected volume. Make very
        sure you are returning the correct result.

        :param unicode blockdevice_id: The unique identifier for the block
            device.
        :raises UnknownVolume: If the supplied ``blockdevice_id`` does not
            exist.
        :raises UnattachedVolume: If the supplied ``blockdevice_id`` is
            not attached to a host.
        :returns: A ``FilePath`` for the device.
        """


class ICloudAPI(Interface):
    """
    Additional functionality provided specifically by cloud-based block
    device providers.

    In particular the presumption is that nodes are also managed by a
    centralized infrastructure.

    This is specifically designed for cloud systems where shut down nodes
    continue to have volumes attached to them.
    """
    def list_live_nodes():
        """
        Return the compute IDs of all nodes that are currently up and running.

        This is used to figure out which nodes are dead, so that other
        nodes can do the detach.

        :returns: A collection of ``unicode`` compute instance IDs, compatible
            with those returned by ``IBlockDeviceAPI.compute_instance_id``.
        """

    def start_node(node_id):
        """
        Start up a node that has been shutdown.

        This is only used by acceptance tests, so has no direct functional
        tests.

        :param unicode node_id: The compute node ID to startup.
        """


@auto_threaded(ICloudAPI, "_reactor", "_sync", "_threadpool")
class _SyncToThreadedAsyncCloudAPIAdapter(PClass):
    """
    Adapt any ``ICloudAPI`` to the same interface but with
    ``Deferred``-returning methods by running those methods in a thread
    pool.

    :ivar _reactor: The reactor, providing ``IReactorThreads``.
    :ivar _sync: The ``ICloudAPI`` provider.
    :ivar _threadpool: ``twisted.python.threadpool.ThreadPool`` instance.
    """
    _reactor = field()
    _sync = field()
    _threadpool = field()


class MandatoryProfiles(Values):
    """
    Mandatory Storage Profiles to be implemented by ``IProfiledBlockDeviceAPI``
    implementers.  These will have driver-specific meaning, with the following
    desired meaning:

    :ivar GOLD: The profile for fast storage.
    :ivar SILVER: The profile for intermediate/default storage.
    :ivar BRONZE: The profile for cheap storage.
    :ivar DEFAULT: The default profile if none is specified.
    """
    GOLD = ValueConstant(u'gold')
    SILVER = ValueConstant(u'silver')
    BRONZE = ValueConstant(u'bronze')
    DEFAULT = ValueConstant(BRONZE.value)


class IProfiledBlockDeviceAPI(Interface):
    """
    An interface for drivers that are capable of creating volumes with a
    specific profile.
    """

    def create_volume_with_profile(dataset_id, size, profile_name):
        """
        Create a new volume with the specified profile.

        When called by ``IDeployer``, the supplied size will be
        rounded up to the nearest ``IBlockDeviceAPI.allocation_unit()``.


        :param UUID dataset_id: The Flocker dataset ID of the dataset on this
            volume.
        :param int size: The size of the new volume in bytes.
        :param unicode profile_name: The name of the storage profile for this
            volume.

        :returns: A ``BlockDeviceVolume`` of the newly created volume.
        """


@implementer(IProfiledBlockDeviceAPI)
class ProfiledBlockDeviceAPIAdapter(PClass):
    """
    Adapter class to create ``IProfiledBlockDeviceAPI`` providers for
    ``IBlockDeviceAPI`` implementations that do not implement
    ``IProfiledBlockDeviceAPI``

    :ivar _blockdevice_api: The ``IBlockDeviceAPI`` provider to back the
        volume creation.
    """
    _blockdevice_api = field(
        mandatory=True,
        invariant=provides(IBlockDeviceAPI),
    )

    def create_volume_with_profile(self, dataset_id, size, profile_name):
        """
        Reverts to constructing a volume with no profile. To be used with
        backends that do not implement ``IProfiledBlockDeviceAPI``, but do
        implement ``IBlockDeviceAPI``.
        """
        CREATE_VOLUME_PROFILE_DROPPED(dataset_id=dataset_id,
                                      profile_name=profile_name).write()
        return self._blockdevice_api.create_volume(dataset_id=dataset_id,
                                                   size=size)


@implementer(IBlockDeviceAsyncAPI)
@auto_threaded(IBlockDeviceAPI, "_reactor", "_sync", "_threadpool")
class _SyncToThreadedAsyncAPIAdapter(PClass):
    """
    Adapt any ``IBlockDeviceAPI`` to ``IBlockDeviceAsyncAPI`` by running its
    methods in threads of a thread pool.
    """
    _reactor = field()
    _sync = field()
    _threadpool = field()


def check_for_existing_dataset(api, dataset_id):
    """
    :param IBlockDeviceAPI api: The ``api`` for listing the existing volumes.
    :param UUID dataset_id: The dataset_id to check for.

    :raises: ``DatasetExists`` if there is already a ``BlockDeviceVolume`` with
        the supplied ``dataset_id``.
    """
    volumes = api.list_volumes()
    for volume in volumes:
        if volume.dataset_id == dataset_id:
            raise DatasetExists(volume)


def get_blockdevice_volume(api, blockdevice_id):
    """
    Find a ``BlockDeviceVolume`` matching the given identifier.

    :param unicode blockdevice_id: The backend identifier of the volume to
        find.

    :raise UnknownVolume: If no volume with a matching identifier can be
        found.

    :return: The ``BlockDeviceVolume`` that matches.
    """
    for volume in api.list_volumes():
        if volume.blockdevice_id == blockdevice_id:
            return volume
    raise UnknownVolume(blockdevice_id)


def _manifestation_from_volume(volume):
    """
    :param BlockDeviceVolume volume: The block device which has the
        manifestation of a dataset.
    :returns: A primary ``Manifestation`` of a ``Dataset`` with the same id as
        the supplied ``BlockDeviceVolume``.
    """
    dataset = Dataset(
        dataset_id=volume.dataset_id,
        maximum_size=volume.size,
    )
    return Manifestation(dataset=dataset, primary=True)


class RawState(PClass):
    """
    The raw state of a node.

    :param unicode compute_instance_id: The identifier for this node.
    :param _live_instances: ``pset`` of the identifiers of live nodes, or
        ``None`` if unknown.
    :param volumes: List of all volumes in the cluster.
    :type volumes: ``pvector`` of ``BlockDeviceVolume``
    :param devices: Mapping from dataset UUID to block device path containing
        filesystem of that dataset, on this particular node.
    :type devices: ``pmap`` of ``UUID`` to ``FilePath``
    :param system_mounts: Mapping of mount point to block device path of all
        mounts on this particular node.
    :type system_mounts: ``pmap`` of ``FilePath`` to ``FilePath``.
    :param devices_with_filesystems: ``PSet`` of ``FilePath`` including
        those devices that have filesystems on this node.
    :param symlinks: ``pmap`` of ``FilePath`` to ``FilePath`` where keys are
        symlinks in the link_root and values are the corresponding mountpoint.
    """
    compute_instance_id = field(unicode, mandatory=True)
    _live_instances = pset_field(unicode, optional=True)
    volumes = pvector_field(BlockDeviceVolume)
    devices = pmap_field(UUID, FilePath)
    system_mounts = pmap_field(FilePath, FilePath)
    devices_with_filesystems = pset_field(FilePath)
    symlinks = pmap_field(FilePath, FilePath)

    def is_known_dead_instance(self, instance_id):
        """
        If the node identified by given ID is dead, return ``True``. If it's
        alive or unknown, return ``False``.

        @param unicode instance_id: Node identifier.
        @return: Whether instance is known to be dead.
        """
        if self._live_instances is None:
            return False
        return instance_id not in self._live_instances


@implementer(ILocalState)
class BlockDeviceDeployerLocalState(PClass):
    """
    An ``ILocalState`` implementation for the ``BlockDeviceDeployer``.

    :ivar unicode hostname: The IP address of the node that has this is the
        state for.
    :ivar UUID node_uuid: The UUID of the node that this is the state for.
    :ivar datasets: The datasets discovered from this node.
    :ivar volumes: A ``PVector`` of ``BlockDeviceVolume`` instances for all
        volumes in the cluster that this node is aware of.
    """
    hostname = field(type=unicode, mandatory=True)
    node_uuid = field(type=UUID, mandatory=True)
    datasets = pmap_field(UUID, DiscoveredDataset)

    def shared_state_changes(self):
        """
        Returns the NodeState and the NonManifestDatasets of the local state.
        These are the only parts of the state that need to be sent to the
        control service.
        """
        # XXX The structure of the shared state changes reflects the model
        # currently used by the control service. However, that model doesn't
        # seem to actually match what any consumer wants.
        manifestations = {}
        paths = {}
        devices = {}
        nonmanifest_datasets = {}

        for dataset in self.datasets.values():
            dataset_id = dataset.dataset_id
            if dataset.state == DatasetStates.MANIFEST:
                manifestations[unicode(dataset_id)] = Manifestation(
                    dataset=Dataset(
                        dataset_id=dataset_id,
                        maximum_size=dataset.maximum_size,
                    ),
                    primary=True,
                )
                paths[unicode(dataset_id)] = dataset.share_path
            elif dataset.state in (
                DatasetStates.NON_MANIFEST, DatasetStates.ATTACHED,
<<<<<<< HEAD
                DatasetStates.ATTACHED_NO_FILESYSTEM, DatasetStates.MOUNTED
=======
                DatasetStates.ATTACHED_NO_FILESYSTEM,
                DatasetStates.ATTACHED_TO_DEAD_NODE,
>>>>>>> 741f880d
            ):
                nonmanifest_datasets[unicode(dataset_id)] = Dataset(
                    dataset_id=dataset_id,
                    maximum_size=dataset.maximum_size,
                )
            if dataset.state in (
                DatasetStates.SYMLINKED, DatasetStates.MOUNTED,
                DatasetStates.ATTACHED, DatasetStates.ATTACHED_NO_FILESYSTEM,
            ):
                devices[dataset_id] = dataset.device_path

        return (
            NodeState(
                uuid=self.node_uuid,
                hostname=self.hostname,
                manifestations=manifestations,
                paths=paths,
                devices=devices,
                applications=None,
            ),
            NonManifestDatasets(
                datasets=nonmanifest_datasets
            ),
        )


def _provides_IDatasetStateChangeFactory(k, v):
    return provides(IDatasetStateChangeFactory)(v)


class TransitionTable(CheckedPMap):
    """
    Mapping from desired and discovered dataset state to
    ``IDatasetStateChangeFactory``.
    """
    __key_type__ = NamedConstant

    class __value_type__(CheckedPMap):
        __key_type__ = NamedConstant
        __invariant__ = _provides_IDatasetStateChangeFactory


# If we've nothing to do we want to sleep for no more than a minute:
NOTHING_TO_DO = NoOp(sleep=timedelta(seconds=60))


@provider(IDatasetStateChangeFactory)
class DoNothing(PClass):
    """
    Build a no-op ``IStateChange`` from dataset state.
    """
    @staticmethod
    def from_state_and_config(discovered_dataset, desired_dataset):
        return NOTHING_TO_DO


@provider(IDatasetStateChangeFactory)
class PollUntilAttached(PClass):
    """
    Wake up more frequently to see if remote node has detached a volume we
    wish to attach.

    This polling will not be necessary once FLOC-3834 is done, since we
    will no longer conflate local and remote state. Remote updates will
    therefore suffice to wake us up immediately once the remote node
    detaches the volume.
    """
    @staticmethod
    def from_state_and_config(discovered_dataset, desired_dataset):
        return NoOp(sleep=timedelta(seconds=3))


# Mapping from desired and discovered dataset state to
# IStateChange factory. (The factory is expected to take
# ``desired_dataset`` and ``discovered_dataset``.
Desired = Discovered = DatasetStates
DATASET_TRANSITIONS = TransitionTable.create({
    Desired.MANIFEST: {
        Discovered.NON_EXISTENT: CreateBlockDeviceDataset,
        # Other node will need to detach first, but we need to wake up to
        # notice that it has detached until FLOC-3834 makes that info part
        # of cluster state. So we need to poll... but not too often:
        Discovered.ATTACHED_ELSEWHERE: PollUntilAttached,
        Discovered.ATTACHED_NO_FILESYSTEM: CreateFilesystem,
        Discovered.NON_MANIFEST: AttachVolume,
<<<<<<< HEAD
        DatasetStates.ATTACHED: MountBlockDevice,
        Discovered.MOUNTED: CreateMountSymlink,
=======
        Discovered.ATTACHED: MountBlockDevice,
        Discovered.ATTACHED_TO_DEAD_NODE: DetachVolume,
>>>>>>> 741f880d
    },
    Desired.NON_MANIFEST: {
        # XXX FLOC-2206
        # Can't create non-manifest datasets yet.
        Discovered.NON_EXISTENT: CreateBlockDeviceDataset,
        # Other node will detach:
        Discovered.ATTACHED_ELSEWHERE: DoNothing,
        Discovered.ATTACHED_NO_FILESYSTEM: DetachVolume,
        Discovered.ATTACHED: DetachVolume,
        Discovered.MOUNTED: UnmountBlockDevice,
<<<<<<< HEAD
        Discovered.SYMLINKED: RemoveMountSymlink,
=======
        Discovered.ATTACHED_TO_DEAD_NODE: DoNothing,
>>>>>>> 741f880d
    },
    Desired.DELETED: {
        Discovered.NON_EXISTENT: DoNothing,
        # Other node will destroy
        Discovered.ATTACHED_ELSEWHERE: DoNothing,
        # Can't pick node that will do destruction yet.
        Discovered.NON_MANIFEST: DestroyVolume,
        Discovered.ATTACHED_NO_FILESYSTEM: DetachVolume,
        Discovered.ATTACHED: DetachVolume,
        Discovered.MOUNTED: UnmountBlockDevice,
<<<<<<< HEAD
        Discovered.SYMLINKED: RemoveMountSymlink,
=======
        Discovered.ATTACHED_TO_DEAD_NODE: DetachVolume,
>>>>>>> 741f880d
    },
})
del Desired, Discovered


@implementer(ICalculator)
class BlockDeviceCalculator(PClass):
    """
    An ``ICalculator`` that calculates actions that use a
    ``BlockDeviceDeployer``.

    :ivar TransitionTable transitions: Table of convergence actions.
    """
    transitions = field(TransitionTable, mandatory=True,
                        factory=TransitionTable.create,
                        initial=DATASET_TRANSITIONS)

    def _calculate_dataset_change(self, discovered_dataset, desired_dataset):
        """
        Calculate the state changes necessary to make ``discovered_dataset``
        state match ``desired_dataset`` configuration.

        :param discovered_dataset: The current state of the dataset.
        :type discovered_dataset: ``DiscoveredDataset`` or ``None``
        :param desired_dataset: The desired state of the dataset.
        :type desired_dataset: ``DesiredDataset`` or ``None``
        """
        # If the configuration doesn't know about a dataset,
        # we detach it.
        desired_state = (desired_dataset.state
                         if desired_dataset is not None
                         else DatasetStates.NON_MANIFEST)
        # If we haven't discovered a dataset, then it is doesn't
        # exist.
        discovered_state = (discovered_dataset.state
                            if discovered_dataset is not None
                            else DatasetStates.NON_EXISTENT)
        if desired_state != discovered_state:
            transition = self.transitions[desired_state][discovered_state]
            return transition.from_state_and_config(
                discovered_dataset=discovered_dataset,
                desired_dataset=desired_dataset,
            )
        else:
            return NOTHING_TO_DO

    def calculate_changes_for_datasets(
        self, discovered_datasets, desired_datasets
    ):
        actions = []
        # If a dataset isn't in the configuration, we don't act on it.
        for dataset_id in set(discovered_datasets) | set(desired_datasets):
            desired_dataset = desired_datasets.get(dataset_id)
            discovered_dataset = discovered_datasets.get(dataset_id)
            actions.append(self._calculate_dataset_change(
                discovered_dataset=discovered_dataset,
                desired_dataset=desired_dataset,
            ))

        return in_parallel(changes=actions)


@implementer(IDeployer)
class BlockDeviceDeployer(PClass):
    """
    An ``IDeployer`` that operates on ``IBlockDeviceAPI`` providers.

    :ivar unicode hostname: The IP address of the node that has this deployer.
    :ivar UUID node_uuid: The UUID of the node that has this deployer.
    :ivar IBlockDeviceAPI block_device_api: The block device API that will
        be called upon to perform block device operations. This will
        typically be a ``ProcessLifetimeCache`` wrapping the underlying
        provider.
    :ivar _underlying_blockdevice_api: The underlying block device API,
        unwrapped.
    :ivar FilePath mountroot: The directory where block devices will be
        mounted.
    :ivar FilePath link_root: The directory where symlinks to mounted datasets
        will be created.
    :ivar FilePath shared_root: The parent directory for all dataset paths that
        will be shared externally. Defaults to being the same as mountroot.
        This is designed to either be the mountroot or be a directory that is
        bind mounted read only to the mountroot.
    :ivar _async_block_device_api: An object to override the value of the
        ``async_block_device_api`` property.  Used by tests.  Should be
        ``None`` in real-world use.
    :ivar block_device_manager: An ``IBlockDeviceManager`` implementation used
        to interact with the system regarding block devices.
    :ivar ICalculator calculator: The object to use to calculate dataset
        changes.
    """
    hostname = field(type=unicode, mandatory=True)
    node_uuid = field(type=UUID, mandatory=True)
    block_device_api = field(mandatory=True)
    _underlying_blockdevice_api = field(mandatory=True, initial=None)
    _async_block_device_api = field(mandatory=True, initial=None)
    mountroot = field(type=FilePath,
                      initial=FilePath(b"/var/flocker/mounts"))
    link_root = field(type=FilePath, initial=FilePath(b"/flocker/v2"))
    shared_root = field(type=FilePath, initial=FilePath(b"/flocker/v2"))
    block_device_manager = field(initial=BlockDeviceManager())
    calculator = field(
        invariant=provides(ICalculator),
        mandatory=True,
        initial=BlockDeviceCalculator(),
    )

    @property
    def profiled_blockdevice_api(self):
        """
        Get an ``IProfiledBlockDeviceAPI`` provider which can create volumes
        configured based on pre-defined profiles. This will use the
        _underlying_blockdevice_api attribute, falling back to the
        block_device_api attributed and finally an adapter implementation
        around the block_device_api if neither of those provide the interface.
        """
        if IProfiledBlockDeviceAPI.providedBy(
                self._underlying_blockdevice_api):
            return self._underlying_blockdevice_api
        if IProfiledBlockDeviceAPI.providedBy(self.block_device_api):
            return self.block_device_api
        return ProfiledBlockDeviceAPIAdapter(
            _blockdevice_api=self.block_device_api
        )

    @property
    def async_block_device_api(self):
        """
        Get an ``IBlockDeviceAsyncAPI`` provider which can manipulate volumes
        for this deployer.

        During real operation, this is a threadpool-based wrapper around the
        ``IBlockDeviceAPI`` provider.  For testing purposes it can be
        overridden with a different object entirely (and this large amount of
        support code for this is necessary because this class is a ``PClass``
        subclass).
        """
        if self._async_block_device_api is None:
            from twisted.internet import reactor
            return _SyncToThreadedAsyncAPIAdapter(
                _sync=self.block_device_api,
                _reactor=reactor,
                _threadpool=reactor.getThreadPool(),
            )
        return self._async_block_device_api

    def _discover_raw_state(self):
        """
        Find the state of this node that is relevant to determining which
        datasets are on this node, and return a ``RawState`` containing that
        information.
        """
        # FLOC-1819 Make this asynchronous
        api = self.block_device_api
        compute_instance_id = api.compute_instance_id()
        volumes = api.list_volumes()
        system_mounts = {
            mount.mountpoint: mount.blockdevice
            for mount in self.block_device_manager.get_mounts()
        }

        def is_existing_block_device(dataset_id, path):
            if isinstance(path, FilePath) and path.isBlockDevice():
                return True
            INVALID_DEVICE_PATH(
                dataset_id=dataset_id, invalid_value=path
            ).write(_logger)
            return False

        # XXX This should probably just be included in
        # BlockDeviceVolume for attached volumes.
        devices = {}
        for volume in volumes:
            dataset_id = volume.dataset_id
            if volume.attached_to == compute_instance_id:
                device_path = api.get_device_path(volume.blockdevice_id)
                if is_existing_block_device(dataset_id, device_path):
                    devices[dataset_id] = device_path
                else:
                    # XXX We will detect this as NON_MANIFEST, but this is
                    # probably an intermediate state where the device is
                    # externally attached but the device hasn't shown up
                    # in the filesystem yet.
                    pass

<<<<<<< HEAD
        symlinks = {}
        if self.link_root.exists() and self.link_root.isdir():
            symlinks = {
                link: link.realpath()
                for link in iter(self.link_root.child(f)
                                 for f in self.link_root.listdir())
                if link.islink()
            }

=======
        if ICloudAPI.providedBy(self._underlying_blockdevice_api):
            live_instances = self._underlying_blockdevice_api.list_live_nodes()
        else:
            # Can't know accurately who is alive and who is dead:
            live_instances = None
>>>>>>> 741f880d
        result = RawState(
            compute_instance_id=compute_instance_id,
            _live_instances=live_instances,
            volumes=volumes,
            devices=devices,
            system_mounts=system_mounts,
            devices_with_filesystems=[
                device for device in devices.values()
                if self.block_device_manager.has_filesystem(device)],
            symlinks=symlinks,
        )
        DISCOVERED_RAW_STATE(raw_state=result).write()
        return result

    def discover_state(self, cluster_state):
        """
        Find all datasets that are currently associated with this host and
        return a ``BlockDeviceDeployerLocalState`` containing all the datasets
        that are not manifest or are located on this node.
        """
        raw_state = self._discover_raw_state()

        datasets = {}
        for volume in raw_state.volumes:
            dataset_id = volume.dataset_id
            if dataset_id in raw_state.devices:
                device_path = raw_state.devices[dataset_id]
                mount_point = self._mountpath_for_dataset_id(
                    unicode(dataset_id)
                )
                link_path = self._link_path_for_dataset_id(
                    unicode(dataset_id)
                )
                share_path = self._sharepath_for_dataset_id(
                    unicode(dataset_id)
                )

                # If the mount point for this dataset is in the current
                # system mounts and the blockdevice that is mounted there is
                # the blockdevice for this dataset, then the dataset is
                # considered to be in state MOUNTED.
                if (
                    mount_point in raw_state.system_mounts and
                    raw_state.system_mounts[mount_point] == device_path
                ):
                    if (
                        link_path in raw_state.symlinks and
                        raw_state.symlinks[link_path] == mount_point
                    ):
                        datasets[dataset_id] = DiscoveredDataset(
                            state=DatasetStates.SYMLINKED,
                            dataset_id=dataset_id,
                            maximum_size=volume.size,
                            blockdevice_id=volume.blockdevice_id,
                            device_path=device_path,
                            mount_point=mount_point,
                            link_path=link_path,
                            share_path=share_path,
                        )
                    else:
                        datasets[dataset_id] = DiscoveredDataset(
                            state=DatasetStates.MOUNTED,
                            dataset_id=dataset_id,
                            maximum_size=volume.size,
                            blockdevice_id=volume.blockdevice_id,
                            device_path=device_path,
                            mount_point=mount_point,
                        )
                else:
                    if device_path in raw_state.devices_with_filesystems:
                        state = DatasetStates.ATTACHED
                    else:
                        state = DatasetStates.ATTACHED_NO_FILESYSTEM
                    datasets[dataset_id] = DiscoveredDataset(
                        state=state,
                        dataset_id=dataset_id,
                        maximum_size=volume.size,
                        blockdevice_id=volume.blockdevice_id,
                        device_path=device_path,
                    )
            else:
                if volume.attached_to in (None, raw_state.compute_instance_id):
                    # XXX We check for attached locally for the case
                    # where the volume is attached but the
                    # blockdevice doesn't exist yet.
                    datasets[dataset_id] = DiscoveredDataset(
                        state=DatasetStates.NON_MANIFEST,
                        dataset_id=dataset_id,
                        maximum_size=volume.size,
                        blockdevice_id=volume.blockdevice_id,
                    )
                else:
                    if raw_state.is_known_dead_instance(volume.attached_to):
                        state = DatasetStates.ATTACHED_TO_DEAD_NODE
                    else:
                        state = DatasetStates.ATTACHED_ELSEWHERE
                    datasets[dataset_id] = DiscoveredDataset(
                        state=state,
                        dataset_id=dataset_id,
                        maximum_size=volume.size,
                        blockdevice_id=volume.blockdevice_id,
                    )

        local_state = BlockDeviceDeployerLocalState(
            node_uuid=self.node_uuid,
            hostname=self.hostname,
            datasets=datasets,
        )

        return succeed(local_state)

    def _mountpath_for_dataset_id(self, dataset_id):
        """
        Calculate the mountpoint for a dataset.

        :param unicode dataset_id: The unique identifier of the dataset for
            which to calculate a mount point.

        :returns: A ``FilePath`` of the mount point.
        """
        return self.mountroot.child(dataset_id.encode("ascii"))

    def _link_path_for_dataset_id(self, dataset_id):
        """
        Calculate the symlink path for a dataset.

        :param unicode dataset_id: The unique identifier of the dataset for
            which to calculate a shared path.

        :returns: A ``FilePath`` of the link path.
        """
        return self.link_root.child(dataset_id.encode("ascii"))

    def _sharepath_for_dataset_id(self, dataset_id):
        """
        Calculate the shared path location for a dataset.

        :param unicode dataset_id: The unique identifier of the dataset for
            which to calculate a mount point.

        :returns: A ``FilePath`` of the shared path.
        """
        return self.shared_root.child(dataset_id.encode("ascii"))

    def _calculate_desired_for_manifestation(self, manifestation):
        """
        Get the ``DesiredDataset`` corresponding to a given manifestation.

        :param Manifestation manifestation: The

        :return: The ``DesiredDataset`` corresponding to the given
            manifestation.
        """
        dataset_id = UUID(manifestation.dataset.dataset_id)
        # XXX: Make this configurable. FLOC-2679
        maximum_size = manifestation.dataset.maximum_size
        if maximum_size is None:
            maximum_size = int(DEFAULT_DATASET_SIZE.bytes)

        common_args = {
            'dataset_id': dataset_id,
            'metadata': manifestation.dataset.metadata,
        }
        if manifestation.dataset.deleted:
            return DesiredDataset(
                state=DatasetStates.DELETED,
                **common_args
            )
        else:
            return DesiredDataset(
                state=DatasetStates.MANIFEST,
                maximum_size=maximum_size,
                mount_point=self._mountpath_for_dataset_id(
                    unicode(dataset_id)
                ),
                link_path=self._link_path_for_dataset_id(
                    unicode(dataset_id)
                ),
                share_path=self._sharepath_for_dataset_id(
                    unicode(dataset_id)
                ),
                **common_args
            )

    def _calculate_desired_state(
        self, configuration, local_applications, local_datasets
    ):
        not_in_use = NotInUseDatasets(
            node_uuid=self.node_uuid,
            local_applications=local_applications,
            leases=configuration.leases,
        )

        this_node_config = configuration.get_node(
            self.node_uuid, hostname=self.hostname)

        desired_datasets = {
            UUID(manifestation.dataset.dataset_id):
            self._calculate_desired_for_manifestation(
                manifestation
            )
            for manifestation in this_node_config.manifestations.values()
        }

        # If we don't have a given dataset, we default it to `NON_MANIFEST` in
        # BlockDeviceCalculator.calculate_changes_for_datasets, so we don't try
        # to find them here. We don't have explicit configuration for
        # non-manifest datasets anyway. Datasets that should be
        # `ATTACHED_ELSEWHERE` need the same behavior as `NON_MANIFEST`, so we
        # don't check them either.

        not_in_use_datasets = not_in_use(local_datasets.values())
        for dataset_id, dataset in local_datasets.items():
            if dataset in not_in_use_datasets:
                continue
            if dataset.state != DatasetStates.MANIFEST:
                # A lease doesn't force manifestation.
                continue
            # This may override something from above, if there is a
            # lease or application using a dataset.
            desired_datasets[dataset_id] = DesiredDataset(
                dataset_id=dataset_id,
                state=DatasetStates.MANIFEST,
                maximum_size=dataset.maximum_size,
                # XXX We don't populate metadata here, but it isn't necessary
                # until we want to update it.
                metadata={},
                mount_point=self._mountpath_for_dataset_id(
                    unicode(dataset_id)
                ),
                link_path=self._link_path_for_dataset_id(
                    unicode(dataset_id)
                ),
                share_path=self._sharepath_for_dataset_id(
                    unicode(dataset_id)
                ),
            )

        return desired_datasets

    def calculate_changes(self, configuration, cluster_state, local_state):
        local_node_state = cluster_state.get_node(self.node_uuid,
                                                  hostname=self.hostname)

        # We need to know applications (for now) to see if we should delay
        # deletion or handoffs. Eventually this will rely on leases instead.
        # https://clusterhq.atlassian.net/browse/FLOC-1425.
        if local_node_state.applications is None:
            return NOTHING_TO_DO

        desired_datasets = self._calculate_desired_state(
            configuration=configuration,
            local_applications=local_node_state.applications,
            local_datasets=local_state.datasets,
        )

        return self.calculator.calculate_changes_for_datasets(
            discovered_datasets=local_state.datasets,
            desired_datasets=desired_datasets,
        )


class ProcessLifetimeCache(proxyForInterface(IBlockDeviceAPI, "_api")):
    """
    A transparent caching layer around an ``IBlockDeviceAPI`` instance,
    intended to exist for the lifetime of the process.

    :ivar _api: Wrapped ``IBlockDeviceAPI`` provider.
    :ivar _instance_id: Cached result of ``compute_instance_id``.
    :ivar _device_paths: Mapping from blockdevice ids to cached device path.
    """
    def __init__(self, api):
        self._api = api
        self._instance_id = None
        self._device_paths = {}

    def compute_instance_id(self):
        """
        Always return initial result since this shouldn't change until a
        reboot.
        """
        if self._instance_id is None:
            self._instance_id = self._api.compute_instance_id()
        return self._instance_id

    def get_device_path(self, blockdevice_id):
        """
        Load the device path from a cache if possible.
        """
        if blockdevice_id not in self._device_paths:
            self._device_paths[blockdevice_id] = self._api.get_device_path(
                blockdevice_id)
        return self._device_paths[blockdevice_id]

    def detach_volume(self, blockdevice_id):
        """
        Clear the cached device path, if it was cached.
        """
        try:
            del self._device_paths[blockdevice_id]
        except KeyError:
            pass
        return self._api.detach_volume(blockdevice_id)<|MERGE_RESOLUTION|>--- conflicted
+++ resolved
@@ -1473,12 +1473,9 @@
                 paths[unicode(dataset_id)] = dataset.share_path
             elif dataset.state in (
                 DatasetStates.NON_MANIFEST, DatasetStates.ATTACHED,
-<<<<<<< HEAD
-                DatasetStates.ATTACHED_NO_FILESYSTEM, DatasetStates.MOUNTED
-=======
                 DatasetStates.ATTACHED_NO_FILESYSTEM,
+                DatasetStates.MOUNTED,
                 DatasetStates.ATTACHED_TO_DEAD_NODE,
->>>>>>> 741f880d
             ):
                 nonmanifest_datasets[unicode(dataset_id)] = Dataset(
                     dataset_id=dataset_id,
@@ -1564,13 +1561,9 @@
         Discovered.ATTACHED_ELSEWHERE: PollUntilAttached,
         Discovered.ATTACHED_NO_FILESYSTEM: CreateFilesystem,
         Discovered.NON_MANIFEST: AttachVolume,
-<<<<<<< HEAD
         DatasetStates.ATTACHED: MountBlockDevice,
         Discovered.MOUNTED: CreateMountSymlink,
-=======
-        Discovered.ATTACHED: MountBlockDevice,
         Discovered.ATTACHED_TO_DEAD_NODE: DetachVolume,
->>>>>>> 741f880d
     },
     Desired.NON_MANIFEST: {
         # XXX FLOC-2206
@@ -1581,11 +1574,8 @@
         Discovered.ATTACHED_NO_FILESYSTEM: DetachVolume,
         Discovered.ATTACHED: DetachVolume,
         Discovered.MOUNTED: UnmountBlockDevice,
-<<<<<<< HEAD
         Discovered.SYMLINKED: RemoveMountSymlink,
-=======
         Discovered.ATTACHED_TO_DEAD_NODE: DoNothing,
->>>>>>> 741f880d
     },
     Desired.DELETED: {
         Discovered.NON_EXISTENT: DoNothing,
@@ -1596,11 +1586,8 @@
         Discovered.ATTACHED_NO_FILESYSTEM: DetachVolume,
         Discovered.ATTACHED: DetachVolume,
         Discovered.MOUNTED: UnmountBlockDevice,
-<<<<<<< HEAD
         Discovered.SYMLINKED: RemoveMountSymlink,
-=======
         Discovered.ATTACHED_TO_DEAD_NODE: DetachVolume,
->>>>>>> 741f880d
     },
 })
 del Desired, Discovered
@@ -1786,7 +1773,12 @@
                     # in the filesystem yet.
                     pass
 
-<<<<<<< HEAD
+        if ICloudAPI.providedBy(self._underlying_blockdevice_api):
+            live_instances = self._underlying_blockdevice_api.list_live_nodes()
+        else:
+            # Can't know accurately who is alive and who is dead:
+            live_instances = None
+
         symlinks = {}
         if self.link_root.exists() and self.link_root.isdir():
             symlinks = {
@@ -1796,13 +1788,6 @@
                 if link.islink()
             }
 
-=======
-        if ICloudAPI.providedBy(self._underlying_blockdevice_api):
-            live_instances = self._underlying_blockdevice_api.list_live_nodes()
-        else:
-            # Can't know accurately who is alive and who is dead:
-            live_instances = None
->>>>>>> 741f880d
         result = RawState(
             compute_instance_id=compute_instance_id,
             _live_instances=live_instances,
