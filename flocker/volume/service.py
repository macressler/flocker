# Copyright Hybrid Logic Ltd.  See LICENSE file for details.
# -*- test-case-name: flocker.volume.test.test_service -*-

"""
Volume manager service, the main entry point that manages volumes.
"""

from __future__ import absolute_import

import os
import sys
import json
import stat
from uuid import UUID, uuid4

from zope.interface import Interface, implementer

from characteristic import attributes

from twisted.internet.defer import maybeDeferred
from twisted.python.filepath import FilePath
from twisted.application.service import Service
from twisted.internet.endpoints import ProcessEndpoint, connectProtocol
from twisted.internet import reactor
from twisted.internet.defer import fail
from twisted.internet.task import LoopingCall

# We might want to make these utilities shared, rather than in zfs
# module... but in this case the usage is temporary and should go away as
# part of https://github.com/ClusterHQ/flocker/issues/64
from .filesystems.zfs import _AccumulatingProtocol, CommandFailed, StoragePool
from ..common.script import ICommandLineScript

DEFAULT_CONFIG_PATH = FilePath(b"/etc/flocker/volume.json")
FLOCKER_MOUNTPOINT = FilePath(b"/flocker")
FLOCKER_POOL = b"flocker"

WAIT_FOR_VOLUME_INTERVAL = 0.1


class CreateConfigurationError(Exception):
    """Create the configuration file failed."""


@attributes(["namespace", "id"])
class VolumeName(object):
    """
    The volume and its copies' name within the cluster.

    :ivar unicode namespace: The namespace of the volume,
<<<<<<< HEAD
        e.g. ``u"default"`` is the default namespace.
=======
        e.g. ``u"default"``. Must not include periods.
>>>>>>> c2e2cf67

    :ivar unicode id: The id of the volume,
        e.g. ``u"postgres-data"``. Since volume ids must match Docker
        container names, the characters used should be limited to those
<<<<<<< HEAD
        that Docker allows for container names.
    """
    def __init__(self):
        if u"." in self.namespace:
            raise ValueError(
                "Periods not allowed in namespace or identifiers: %s"
=======
        that Docker allows for container names (``[a-zA-Z0-9_.-]``).
    """
    def __init__(self):
        """
        :raises ValueError: If a period is included in the namespace.
        """
        if u"." in self.namespace:
            raise ValueError(
                "Periods not allowed in namespace: %s"
>>>>>>> c2e2cf67
                % (self.namespace,))

    @classmethod
    def from_bytes(cls, name):
        """
        Create ``VolumeName`` from its byte representation.

        :param bytes name: The name, output of ``VolumeName.to_bytes``
            call in past.

<<<<<<< HEAD
=======
        :raises ValueError: If parsing the bytes failed.

>>>>>>> c2e2cf67
        :return: Corresponding ``VolumeName``.
        """
        namespace, identifier = name.split(b'.', 1)
        return VolumeName(namespace=namespace.decode("ascii"),
                          id=identifier.decode("ascii"))

    def to_bytes(self):
        """
        Convert the name to ``bytes``.

        :return: ``VolumeName`` encoded as bytes that can be read by
            ``VolumeName.from_bytes``.
        """
        return b"%s.%s" % (self.namespace.encode("ascii"),
                           self.id.encode("ascii"))


class VolumeService(Service):
    """
    Main service for volume management.

    :ivar unicode uuid: A unique identifier for this particular node's
        volume manager. Only available once the service has started.
    """

    def __init__(self, config_path, pool, reactor):
        """
        :param FilePath config_path: Path to the volume manager config file.
        :param pool: An object that is both a
            ``flocker.volume.filesystems.interface.IStoragePool`` provider
            and a ``twisted.application.service.IService`` provider.
        :param reactor: A ``twisted.internet.interface.IReactorTime`` provider.
        """
        self._config_path = config_path
        self.pool = pool
        self._reactor = reactor

    def startService(self):
        Service.startService(self)
        parent = self._config_path.parent()
        try:
            if not parent.exists():
                parent.makedirs()
            if not self._config_path.exists():
                uuid = unicode(uuid4())
                self._config_path.setContent(json.dumps({u"uuid": uuid,
                                                         u"version": 1}))
        except OSError as e:
            raise CreateConfigurationError(e.args[1])
        config = json.loads(self._config_path.getContent())
        self.uuid = config[u"uuid"]
        self.pool.startService()

    def create(self, name):
        """Create a new volume.

        :param VolumeName name: The name of the volume.

        :return: A ``Deferred`` that fires with a :class:`Volume`.
        """
        volume = Volume(uuid=self.uuid, name=name, service=self)
        d = self.pool.create(volume)

        def created(filesystem):
            filesystem.get_path().chmod(
                # 0o777 the long way:
                stat.S_IRWXU | stat.S_IRWXG | stat.S_IRWXO)
            return volume
        d.addCallback(created)
        return d

    def clone(self, name, parent):
        """
        Clone an existing volume.

        The resulting volume is locally owned, even if the parent isn't.

        :param VolumeName name: The name of the volume to create.

        :param Volume parent: The volume to clone.

        :return: A ``Deferred`` that fires with a :class:`Volume`.
        """
        # volume = self.get(name)

        # d = self.pool.clone(volume, parent)

        # # XXX refactor so this logic is shared? perhaps by moving into
        # # filesystem implementations.
        # def created(filesystem):
        #     filesystem.get_path().chmod(
        #         # 0o777 the long way:
        #         stat.S_IRWXU | stat.S_IRWXG | stat.S_IRWXO)
        #     return volume
        # d.addCallback(created)
        # return d

    def get(self, name):
        """
        Return a locally-owned ``Volume`` with the given name.

        Whether or not this volume actually exists is not checked in any
        way.

        :param VolumeName name: The name of the volume.

        :param uuid: Either ``None``, in which case the local UUID will be
            used, or a UUID to use for the volume.

        :return: A ``Volume``.
        """
        return Volume(uuid=self.uuid, name=name, service=self)

    def wait_for_volume(self, name):
        """
        Wait for a volume by the given name, owned by thus service, to exist.

        Polls the storage pool for the specified volume to appear.

        :param VolumeName name: The name of the volume.

        :return: A ``Deferred`` that fires with a :class:`Volume`.
        """
        volume = Volume(uuid=self.uuid, name=name, service=self)

        def check_for_volume(volumes):
            if volume in volumes:
                call.stop()

        def loop():
            d = self.enumerate()
            d.addCallback(check_for_volume)
            return d

        call = LoopingCall(loop)
        call.clock = self._reactor
        d = call.start(WAIT_FOR_VOLUME_INTERVAL)
        d.addCallback(lambda _: volume)
        return d

    def enumerate(self):
        """Get a listing of all volumes managed by this service.

        :return: A ``Deferred`` that fires with an iterator of :class:`Volume`.
        """
        enumerating = self.pool.enumerate()

        def enumerated(filesystems):
            for filesystem in filesystems:
                # XXX It so happens that this works but it's kind of a
                # fragile way to recover the information:
                #    https://github.com/ClusterHQ/flocker/issues/78
                basename = filesystem.get_path().basename()
                try:
                    uuid, name = basename.split(b".", 1)
                    name = VolumeName.from_bytes(name)
                    uuid = UUID(uuid)
                except ValueError:
<<<<<<< HEAD
                    # If we can't split on `.` and get three parts then
                    # it's not a filesystem Flocker is managing.  Likewise
                    # if we can't interpret the bit before the `.` as a
                    # UUID.  Perhaps a user created it, who knows.  Just
                    # ignore it.
=======
                    # ValueError may happen because:
                    # 1. We can't split on `.`.
                    # 2. We couldn't parse the UUID.
                    # 3. We couldn't parse the volume name.
                    # In any of those case it's presumably because that's
                    # not a filesystem Flocker is managing.Perhaps a user
                    # created it, so we just ignore it.
>>>>>>> c2e2cf67
                    continue

                # Probably shouldn't yield this volume if the uuid doesn't
                # match this service's uuid.
                yield Volume(
                    uuid=unicode(uuid),
                    name=name,
                    service=self)
        enumerating.addCallback(enumerated)
        return enumerating

    def push(self, volume, destination):
        """
        Push the latest data in the volume to a remote destination.

        This is a blocking API for now.

        Only locally owned volumes (i.e. volumes whose ``uuid`` matches
        this service's) can be pushed.

        :param Volume volume: The volume to push.

        :param IRemoteVolumeManager destination: The remote volume manager
            to push to.

        :raises ValueError: If the uuid of the volume is different than
            our own; only locally-owned volumes can be pushed.
        """
        if volume.uuid != self.uuid:
            raise ValueError()
        fs = volume.get_filesystem()
        getting_snapshots = destination.snapshots(volume)

        def got_snapshots(snapshots):
            with destination.receive(volume) as receiver:
                with fs.reader(snapshots) as contents:
                    for chunk in iter(lambda: contents.read(1024 * 1024), b""):
                        receiver.write(chunk)

        pushing = getting_snapshots.addCallback(got_snapshots)
        return pushing

    def receive(self, volume_uuid, volume_name, input_file):
        """
        Process a volume's data that can be read from a file-like object.

        This is a blocking API for now.

        Only remotely owned volumes (i.e. volumes whose ``uuid`` do not match
        this service's) can be received.

        :param unicode volume_uuid: The volume's UUID.
        :param VolumeName volume_name: The volume's name.
        :param input_file: A file-like object, typically ``sys.stdin``, from
            which to read the data.

        :raises ValueError: If the uuid of the volume matches our own;
            remote nodes can't overwrite locally-owned volumes.
        """
        if volume_uuid == self.uuid:
            raise ValueError()
        volume = Volume(uuid=volume_uuid, name=volume_name, service=self)
        with volume.get_filesystem().writer() as writer:
            for chunk in iter(lambda: input_file.read(1024 * 1024), b""):
                writer.write(chunk)

    def acquire(self, volume_uuid, volume_name):
        """
        Take ownership of a volume.

        This is a blocking API for now.

        Only remotely owned volumes (i.e. volumes whose ``uuid`` do not match
        this service's) can be acquired.

        :param unicode volume_uuid: The volume owner's UUID.
        :param VolumeName volume_name: The volume's name.

        :return: ``Deferred`` that fires on success, or errbacks with
            ``ValueError`` If the uuid of the volume matches our own.
        """
        if volume_uuid == self.uuid:
            return fail(ValueError("Can't acquire already-owned volume"))
        volume = Volume(uuid=volume_uuid, name=volume_name, service=self)
        return volume.change_owner(self.uuid)

    def handoff(self, volume, destination):
        """
        Handoff a locally owned volume to a remote destination.

        The remote destination will be the new owner of the volume.

        This is a blocking API for now (but it does return a ``Deferred``
        for success/failure).

        :param Volume volume: The volume to handoff.
        :param IRemoteVolumeManager destination: The remote volume manager
            to handoff to.

        :return: ``Deferred`` that fires when the handoff has finished, or
            errbacks on error (specifcally with a ``ValueError`` if the
            volume is not locally owned).
        """
        pushing = maybeDeferred(self.push, volume, destination)

        def pushed(ignored):
            remote_uuid = destination.acquire(volume)
            return volume.change_owner(remote_uuid)
        changing_owner = pushing.addCallback(pushed)
        return changing_owner


# Communication with Docker should be done via its API, not with this
# approach, but that depends on unreleased Twisted 14.1:
# https://github.com/ClusterHQ/flocker/issues/64
def _docker_command(reactor, arguments):
    """Run the ``docker`` command-line tool with the given arguments.

    :param reactor: A ``IReactorProcess`` provider.

    :param arguments: A ``list`` of ``bytes``, command-line arguments to
    ``docker``.

    :return: A :class:`Deferred` firing with the bytes of the result (on
        exit code 0), or errbacking with :class:`CommandFailed` or
        :class:`BadArguments` depending on the exit code (1 or 2).
    """
    endpoint = ProcessEndpoint(reactor, b"docker", [b"docker"] + arguments,
                               os.environ)
    d = connectProtocol(endpoint, _AccumulatingProtocol())
    d.addCallback(lambda protocol: protocol._result)
    return d


@attributes(["uuid", "name", "service"])
class Volume(object):
    """
    A data volume's identifier.

    :ivar unicode uuid: The UUID of the volume manager that owns
        this volume.
<<<<<<< HEAD
    :ivar VolumeName name: The name of the volume. Since volume names must
        match Docker container names, the characters used should be limited to
        those that Docker allows for container names.
    :ivar VolumeService service: The service that stores this volume.
    """
    def __init__(self):
        # XXX Temporary measure to make sure we capture all cases in the
        # refactoring.
        assert isinstance(self.name, VolumeName)
=======
    :ivar VolumeName name: The name of the volume.
    :ivar VolumeService service: The service that stores this volume.
    """
>>>>>>> c2e2cf67

    def locally_owned(self):
        """
        Return whether this volume is locally owned.

        :return: ``True`` if volume's owner is the ``VolumeService`` that
            is storing it, otherwise ``False``.
        """
        return self.uuid == self.service.uuid

    def change_owner(self, new_owner_uuid):
        """
        Change which volume manager owns this volume.

        :param unicode new_owner_uuid: The UUID of the new owner.

        :return: ``Deferred`` that fires with a new :class:`Volume`
            instance once the ownership has been changed.
        """
        new_volume = Volume(uuid=new_owner_uuid, name=self.name,
                            service=self.service)
        d = self.service.pool.change_owner(self, new_volume)

        def filesystem_changed(_):
            return new_volume
        d.addCallback(filesystem_changed)
        return d

    def get_filesystem(self):
        """Return the volume's filesystem.

        :return: The ``IFilesystem`` provider for the volume.
        """
        return self.service.pool.get(self)

    @property
    def _container_name(self):
        """Return the corresponding Docker container name.

        :return: Container name as ``bytes``.
        """
        # This duplicates logic in DockerClient; we can remove this when
        # this logic is refactored to be based on DockerClient.
        # https://github.com/ClusterHQ/flocker/issues/234
        return b"flocker--%s-data" % (self.name.to_bytes(),)

    def expose_to_docker(self, mount_path):
        """
        Create a container that will expose the volume to Docker at the given
        mount path.

        Can be called multiple times. Mount paths from previous calls will
        be overridden.

        :param FilePath mount_path: The path at which to mount the volume
            within the container.

        :return: ``Deferred`` firing when the operation is done.
        """
        local_path = self.get_filesystem().get_path().path
        mount_path = mount_path.path
        d = self.remove_from_docker()
        d.addCallback(
            lambda _:
                _docker_command(reactor,
                                [b"run", b"--name", self._container_name,
                                 b"--volume=%s:%s:rw" % (local_path,
                                                         mount_path),
                                 b"busybox", b"/bin/true"]))
        return d

    def remove_from_docker(self):
        """
        Remove the Docker container created for the volume.

        If no container exists this will silently do nothing.

        :return: ``Deferred`` firing with ``None`` when the operation is
           done.
        """
        d = _docker_command(reactor, [b"rm", self._container_name])
        d.addErrback(lambda failure: failure.trap(CommandFailed))
        d.addCallback(lambda _: None)
        return d


@implementer(ICommandLineScript)
class VolumeScript(object):
    """
    ``VolumeScript`` is a command line script helper which creates and starts a
    ``VolumeService`` and then makes it available to another object which
    implements the rest of the behavior for the command line script.

    :ivar _service_factory: ``VolumeService`` by default but can be
        overridden for testing purposes.
    """
    _service_factory = VolumeService

    @classmethod
    def _create_volume_service(cls, stderr, reactor, options):
        """
        Create a ``VolumeService`` for the given arguments.

        :return: The started ``VolumeService``.
        """
        pool = StoragePool(reactor, options["pool"],
                           FilePath(options["mountpoint"]))
        service = cls._service_factory(
            config_path=options["config"], pool=pool, reactor=reactor)
        try:
            service.startService()
        except CreateConfigurationError as e:
            stderr.write(
                b"Writing config file %s failed: %s\n" % (
                    options["config"].path, e)
            )
            raise SystemExit(1)
        return service

    def __init__(self, volume_script, sys_module=sys):
        """
        :param ICommandLineVolumeScript volume_script: Another script
            implementation which will be passed a started ``VolumeService``
            along with the reactor and script options.
        """
        self._volume_script = volume_script
        self._sys_module = sys_module

    def main(self, reactor, options):
        """
        Create and start the ``VolumeService`` and then delegate the rest to
        the other script object that this object was initialized with.
        """
        service = self._create_volume_service(
            self._sys_module.stderr, reactor, options)
        return self._volume_script.main(reactor, options, service)


class ICommandLineVolumeScript(Interface):
    """
    A script which requires a running ``VolumeService`` and can be run by
    ``FlockerScriptRunner`` and `VolumeScript``.
    """
    def main(reactor, options, volume_service):
        """
        :param VolumeService volume_service: An already-started volume service.

        See ``ICommandLineScript.main`` for documentation for the other
        parameters and return value.
        """<|MERGE_RESOLUTION|>--- conflicted
+++ resolved
@@ -48,23 +48,11 @@
     The volume and its copies' name within the cluster.
 
     :ivar unicode namespace: The namespace of the volume,
-<<<<<<< HEAD
-        e.g. ``u"default"`` is the default namespace.
-=======
         e.g. ``u"default"``. Must not include periods.
->>>>>>> c2e2cf67
 
     :ivar unicode id: The id of the volume,
         e.g. ``u"postgres-data"``. Since volume ids must match Docker
         container names, the characters used should be limited to those
-<<<<<<< HEAD
-        that Docker allows for container names.
-    """
-    def __init__(self):
-        if u"." in self.namespace:
-            raise ValueError(
-                "Periods not allowed in namespace or identifiers: %s"
-=======
         that Docker allows for container names (``[a-zA-Z0-9_.-]``).
     """
     def __init__(self):
@@ -74,7 +62,6 @@
         if u"." in self.namespace:
             raise ValueError(
                 "Periods not allowed in namespace: %s"
->>>>>>> c2e2cf67
                 % (self.namespace,))
 
     @classmethod
@@ -85,11 +72,8 @@
         :param bytes name: The name, output of ``VolumeName.to_bytes``
             call in past.
 
-<<<<<<< HEAD
-=======
         :raises ValueError: If parsing the bytes failed.
 
->>>>>>> c2e2cf67
         :return: Corresponding ``VolumeName``.
         """
         namespace, identifier = name.split(b'.', 1)
@@ -248,13 +232,6 @@
                     name = VolumeName.from_bytes(name)
                     uuid = UUID(uuid)
                 except ValueError:
-<<<<<<< HEAD
-                    # If we can't split on `.` and get three parts then
-                    # it's not a filesystem Flocker is managing.  Likewise
-                    # if we can't interpret the bit before the `.` as a
-                    # UUID.  Perhaps a user created it, who knows.  Just
-                    # ignore it.
-=======
                     # ValueError may happen because:
                     # 1. We can't split on `.`.
                     # 2. We couldn't parse the UUID.
@@ -262,7 +239,6 @@
                     # In any of those case it's presumably because that's
                     # not a filesystem Flocker is managing.Perhaps a user
                     # created it, so we just ignore it.
->>>>>>> c2e2cf67
                     continue
 
                 # Probably shouldn't yield this volume if the uuid doesn't
@@ -404,21 +380,9 @@
 
     :ivar unicode uuid: The UUID of the volume manager that owns
         this volume.
-<<<<<<< HEAD
-    :ivar VolumeName name: The name of the volume. Since volume names must
-        match Docker container names, the characters used should be limited to
-        those that Docker allows for container names.
-    :ivar VolumeService service: The service that stores this volume.
-    """
-    def __init__(self):
-        # XXX Temporary measure to make sure we capture all cases in the
-        # refactoring.
-        assert isinstance(self.name, VolumeName)
-=======
     :ivar VolumeName name: The name of the volume.
     :ivar VolumeService service: The service that stores this volume.
     """
->>>>>>> c2e2cf67
 
     def locally_owned(self):
         """
