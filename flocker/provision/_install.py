# Copyright Hybrid Logic Ltd.  See LICENSE file for details.
# -*- test-case-name: flocker.provision.test.test_install -*-

"""
Install flocker on a remote node.
"""

import posixpath
from textwrap import dedent
from urlparse import urljoin
from effect import Func, Effect

from ._common import PackageSource, Variants, Kernel
from ._ssh import (
    run, run_from_args,
    sudo_from_args,
    put, comment,
    run_remotely
)
from ._effect import sequence

from flocker.cli import configure_ssh

ZFS_REPO = {
    'fedora-20': "https://s3.amazonaws.com/archive.zfsonlinux.org/"
                 "fedora/zfs-release$(rpm -E %dist).noarch.rpm",
    'centos-7': "https://s3.amazonaws.com/archive.zfsonlinux.org/"
                "epel/zfs-release.el7.noarch.rpm",
}

ARCHIVE_BUCKET = 'clusterhq-archive'

CLUSTERHQ_REPO = {
    'fedora-20': "https://s3.amazonaws.com/{archive_bucket}/"
                 "fedora/clusterhq-release$(rpm -E %dist).noarch.rpm".format(
                     archive_bucket=ARCHIVE_BUCKET,
                 ),
    'centos-7': "https://s3.amazonaws.com/{archive_bucket}/"
                "centos/clusterhq-release$(rpm -E %dist).noarch.rpm".format(
                    archive_bucket=ARCHIVE_BUCKET,
                    ),
}


def task_test_homebrew(recipe):
    """
    The commands used to install a Homebrew recipe for Flocker and test it.

    This taps the ClusterHQ/tap tap, which means that Homebrew looks in the
    ClusterHQ/homebrew-tap GitHub repository for any recipe name given.

    :param bytes recipe: The name of a recipe in a either the official Homebrew
        tap or ClusterHQ/tap, or a URL pointing to a recipe.
    :return Effect: Commands used to install a Homebrew recipe for Flocker and
        test it.
    """
    return sequence([
        run_from_args(['brew', 'tap', 'ClusterHQ/tap']),
        run("brew update"),
        run("brew install {recipe}".format(recipe=recipe)),
        run("brew test {recipe}".format(recipe=recipe)),
    ])


def task_install_ssh_key():
    """
    Install the authorized ssh keys of the current user for root as well.
    """
    return sequence([
        sudo_from_args(['cp', '.ssh/authorized_keys',
                        '/root/.ssh/authorized_keys']),
    ])


def task_upgrade_kernel():
    """
    Upgrade kernel.
    """
<<<<<<< HEAD
    return [
        Run.from_args(['yum', 'upgrade', '-y', 'kernel']),
        Comment(comment="The upgrade doesn't make the new kernel default."),
        Run.from_args(['grubby', '--set-default-index', '0']),
    ]
=======
    return sequence([
        run_from_args(['yum', 'upgrade', '-y', 'kernel']),
        comment(comment="# The upgrade doesn't make the new kernel default."),
        run_from_args(['grubby', '--set-default-index', '0']),
    ])
>>>>>>> a97d532f


KOJI_URL_TEMPLATE = (
    'https://kojipkgs.fedoraproject.org/packages/kernel'
    '/{version}/{release}.{distribution}/{architecture}'
    '/kernel-{version}-{release}.{distribution}.{architecture}.rpm'
)


def koji_kernel_url(kernel):
    """
    Return the koji URL for the given kernel version.
    """
    url = KOJI_URL_TEMPLATE.format(
        version=kernel.version,
        release=kernel.release,
        distribution=kernel.distribution,
        architecture=kernel.architecture
    )
    return url


DIGITALOCEAN_KERNEL = Kernel(
    version="3.17.8",
    release="200",
    distribution="fc20",
    architecture="x86_64"
)


DIGITALOCEAN_KERNEL_TITLE = (
    "Fedora 20 x64 "
    "vmlinuz-{kernel.version}-{kernel.release}"
    ".{kernel.distribution}.{kernel.architecture}"
).format(kernel=DIGITALOCEAN_KERNEL)


def task_install_digitalocean_kernel():
    """
    Install a specific Fedora kernel version for DigitalOcean.
    """
    url = koji_kernel_url(DIGITALOCEAN_KERNEL)
    return sequence([
        run_from_args(['yum', 'update', '-y', url]),
    ])


def task_upgrade_kernel_centos():
    return sequence([
        run_from_args([
            "yum", "install", "-y", "kernel-devel", "kernel"]),
<<<<<<< HEAD
        Run.from_args(['sync']),
    ]
=======
        # For dkms and ... ?
        run_from_args([
            "yum", "install", "-y", "epel-release"]),
        run_from_args(['sync']),
    ])
>>>>>>> a97d532f


def task_upgrade_kernel_ubuntu():
    # When 15.04 is available then the kernel can be backported from that,
    # similar to `apt-get install linux-image-generic-lts-utopic`.
    packages_url = "http://kernel.ubuntu.com/~kernel-ppa/mainline/v3.18-vivid/"
    packages = [
        "linux-headers-3.18.0-031800-generic_3.18.0-031800.201412071935_amd64.deb",  # noqa
        "linux-headers-3.18.0-031800_3.18.0-031800.201412071935_all.deb",  # noqa
        "linux-image-3.18.0-031800-generic_3.18.0-031800.201412071935_amd64.deb",  # noqa
    ]

    package_install_commands = [
        Run.from_args(["wget", packages_url + package]) for package in packages
    ]

    return [
        Run.from_args([
            "mkdir", "-p", "/tmp/kernel-packages"]),
        Run.from_args([
            "cd", "/tmp/kernel-packages"]),
    ] + package_install_commands + [
        # XXX This brings up a prompt about upgrading grub,
        # somehow work around that, see
        # http://askubuntu.com/questions/187337/unattended-grub-configuration-after-kernel-upgrade  # noqa
        Run(command='dpkg -i linux-*.deb'),
        Run.from_args(['rm', '-r', '/tmp/kernel-packages']),
    ]


def task_install_requirements_ubuntu():
    return [
        Run.from_args([
            "add-apt-repository", "-y", "ppa:zfs-native/stable"]),
        Run.from_args([
            "add-apt-repository", "-y", "ppa:james-page/docker"]),
        Run.from_args([
            "add-apt-repository", "-y",
            "deb http://build.clusterhq.com/results/omnibus/master/ubuntu-14.04 /"]),  # noqa
        Run.from_args([
            "apt-get", "update"]),
        # XXX This brings up a prompt about upgrading grub,
        # somehow work around that, see
        # http://askubuntu.com/questions/187337/unattended-grub-configuration-after-kernel-upgrade
        Run.from_args([
            "apt-get", "-y", "upgrade"]),
        Run.from_args([
            "apt-get", "-y", "install", "spl-dkms"]),
        Run.from_args([
            "apt-get", "-y", "install", "zfs-dkms", "zfsutils", "docker.io"]),
    ]


def task_install_flocker_ubuntu():
    return [Run.from_args([
        'apt-get', '-y', '--force-yes', 'install', 'clusterhq-python-flocker',
        'clusterhq-flocker-node'])]


def task_install_kernel_devel():
    """
    Install development headers corresponding to running kernel.

    This is so we can compile zfs.
    """
    return sequence([run("""
UNAME_R=$(uname -r)
PV=${UNAME_R%.*}
KV=${PV%%-*}
SV=${PV##*-}
ARCH=$(uname -m)
yum install -y https://kojipkgs.fedoraproject.org/packages/kernel/\
${KV}/${SV}/${ARCH}/kernel-devel-${UNAME_R}.rpm
""")])


def task_enable_docker():
    """
    Start docker and configure it to start automatically.
    """
    return sequence([
        run_from_args(["systemctl", "enable", "docker.service"]),
        run_from_args(["systemctl", "start", "docker.service"]),
    ])


def configure_firewalld(rule):
    """
    Configure firewalld with a given rule.

    :param list rule: List of `firewall-cmd` arguments.
    """
    return sequence([
        run_from_args(command + rule)
        for command in [['firewall-cmd', '--permanent'],
                        ['firewall-cmd']]])


def task_enable_flocker_control():
    """
    Enable flocker-control service.
    """
    return sequence([
        run_from_args(['systemctl', 'enable', 'flocker-control']),
        run_from_args(['systemctl', 'start', 'flocker-control']),
    ])


def task_open_control_firewall():
    """
    Open the firewall for flocker-control.
    """
    return sequence([
        configure_firewalld(['--add-service', service])
        for service in ['flocker-control-api', 'flocker-control-agent']
    ])


AGENT_CONFIG = """\
FLOCKER_NODE_NAME = %(node_name)s
FLOCKER_CONTROL_NODE = %(control_node)s
"""


def task_enable_flocker_agent(node_name, control_node):
    """
    Configure and enable flocker-agent.

    :param bytes node_name: The name this node is known by.
    :param bytes control_node: The address of the control agent.
    """
    return sequence([
        put(
            path='/etc/sysconfig/flocker-agent',
            content=AGENT_CONFIG % {
                'node_name': node_name,
                'control_node': control_node
            },
        ),
        run_from_args(['systemctl', 'enable', 'flocker-agent']),
        run_from_args(['systemctl', 'start', 'flocker-agent']),
    ])


def task_create_flocker_pool_file():
    """
    Create a file-back zfs pool for flocker.
    """
    return sequence([
        run('mkdir -p /var/opt/flocker'),
        run('truncate --size 10G /var/opt/flocker/pool-vdev'),
        run('zpool create flocker /var/opt/flocker/pool-vdev'),
    ])


def task_install_flocker_yum(
        distribution=None,
        package_source=PackageSource()):
    """
    Install flocker on a distribution which uses yum.

    :param bytes distribution: The distribution the node is running.
    :param PackageSource package_source: The source from which to install the
        package.
    """
    commands = [
        run(command="yum install -y " + ZFS_REPO[distribution]),
        run(command="yum install -y " + CLUSTERHQ_REPO[distribution])
    ]

    if distribution == 'centos-7':
        commands.append(
            Run.from_args(["yum", "install", "-y", "epel-release"]))

    if package_source.branch:
        result_path = posixpath.join(
            '/results/omnibus/', package_source.branch, distribution)
        base_url = urljoin(package_source.build_server, result_path)
        repo = dedent(b"""\
            [clusterhq-build]
            name=clusterhq-build
            baseurl=%s
            gpgcheck=0
            enabled=0
            """) % (base_url,)
        commands.append(put(content=repo,
                            path='/etc/yum.repos.d/clusterhq-build.repo'))
        branch_opt = ['--enablerepo=clusterhq-build']
    else:
        branch_opt = []

    if package_source.os_version:
        package = 'clusterhq-flocker-node-%s' % (package_source.os_version,)
    else:
        package = 'clusterhq-flocker-node'

    commands.append(run_from_args(
        ["yum", "install"] + branch_opt + ["-y", package]))

    return sequence(commands)


def task_upgrade_selinux():
    return sequence([
        run_from_args(['yum', 'upgrade', '-y', 'selinux-policy']),
    ])


ACCEPTANCE_IMAGES = [
    "clusterhq/elasticsearch",
    "clusterhq/logstash",
    "clusterhq/kibana",
    "postgres:latest",
    "clusterhq/mongodb:latest",
]


def task_pull_docker_images(images=ACCEPTANCE_IMAGES):
    """
    Pull docker images.

    :param list images: List of images to pull. Defaults to images used in
        acceptance tests.
    """
    return sequence([
        run_from_args(['docker', 'pull', image]) for image in images
    ])


def task_enable_updates_testing(distribution):
    """
    Enable the distribution's proposed updates repository.

    :param bytes distribution: See func:`task_install_flocker_yum`
    """
    if distribution == 'fedora-20':
        return sequence([
            run_from_args(['yum', 'install', '-y', 'yum-utils']),
            run_from_args([
                'yum-config-manager', '--enable', 'updates-testing'])
        ])
    else:
        raise NotImplementedError


def task_enable_docker_head_repository(distribution):
    """
    Enable the distribution's repository containing in-development docker
    builds.

    :param bytes distribution: See func:`task_install_flocker_yum`
    """
    if distribution == 'fedora-20':
        return sequence([
            run_from_args(['yum', 'install', '-y', 'yum-utils']),
            run_from_args([
                'yum-config-manager',
                '--add-repo',
                'https://copr.fedoraproject.org/coprs/lsm5/docker-io/repo/fedora-20/lsm5-docker-io-fedora-20.repo',  # noqa
            ])
        ])
    elif distribution == "centos-7":
        return sequence([
            put(content=dedent("""\
                [virt7-testing]
                name=virt7-testing
                baseurl=http://cbs.centos.org/repos/virt7-testing/x86_64/os/
                enabled=1
                gpgcheck=0
                """),
                path="/etc/yum.repos.d/virt7-testing.repo")
        ])
    else:
        raise NotImplementedError


def task_enable_zfs_testing(distribution):
    """
    Enable the zfs-testing repository.

    :param bytes distribution: See func:`task_install_flocker_yum`
    """
    if distribution in ('fedora-20', 'centos-7'):
        return sequence([
            run_from_args(['yum', 'install', '-y', 'yum-utils']),
            run_from_args([
                'yum-config-manager', '--enable', 'zfs-testing'])
        ])
    else:
        raise NotImplementedError


def provision(distribution, package_source, variants):
    """
    Provision the node for running flocker.

    This drives all the common Fedora20 installation steps in:
     * http://doc-dev.clusterhq.com/gettingstarted/installation.html#installing-on-fedora-20 # noqa

    :param bytes address: Address of the node to provision.
    :param bytes username: Username to connect as.
    :param bytes distribution: See func:`task_install_flocker_yum`
    :param PackageSource package_source: See func:`task_install_flocker_yum`
    :param set variants: The set of variant configurations to use when
        provisioning
    """
    commands = []

    if Variants.DISTRO_TESTING in variants:
        commands.append(task_enable_updates_testing(distribution))
    if Variants.DOCKER_HEAD in variants:
        commands.append(task_enable_docker_head_repository(distribution))
    if Variants.ZFS_TESTING in variants:
        commands.append(task_enable_zfs_testing(distribution))

    if distribution in ('fedora-20',):
<<<<<<< HEAD
        commands += task_install_kernel_devel()

    commands += task_install_flocker_yum(package_source=package_source,
                                     distribution=distribution)
    commands += task_enable_docker()
    commands += task_create_flocker_pool_file()
    commands += task_pull_docker_images()
    return commands
=======
        commands.append(task_install_kernel_devel())

    commands += [
        task_install_flocker(package_source=package_source,
                             distribution=distribution),
        task_enable_docker(),
        task_create_flocker_pool_file(),
        task_pull_docker_images(),
    ]
    return sequence(commands)
>>>>>>> a97d532f


def configure_cluster(control_node, agent_nodes):
    """
    Configure flocker-control and flocker-agent on a collection of nodes.

    :param bytes control_node: The address of the control node.
    :param list agent_nodes: List of addresses of agent nodes.
    """
    return sequence([
        run_remotely(
            username='root',
            address=control_node,
            commands=task_enable_flocker_control(),
        ),
        sequence([
            sequence([
                Effect(Func(lambda node=node: configure_ssh(node, 22))),
                run_remotely(
                    username='root',
                    address=node,
                    commands=task_enable_flocker_agent(
                        node_name=node,
                        control_node=control_node,
                    ),
                ),
            ]) for node in agent_nodes
        ])
    ])


def stop_cluster(control_node, agent_nodes):
    """
    Stop flocker-control and flocker-agent on a collection of nodes.

    :param bytes control_node: The address of the control node.
    :param list agent_nodes: List of addresses of agent nodes.
    """
    return sequence([
        run_remotely(
            username='root',
            address=control_node,
            commands=run_from_args(['systemctl', 'stop', 'flocker-control']),
        ),
        sequence([
            run_remotely(
                username='root',
                address=node,
                commands=run_from_args(['systemctl', 'stop', 'flocker-agent']),
            )
            for node in agent_nodes
        ])
    ])<|MERGE_RESOLUTION|>--- conflicted
+++ resolved
@@ -76,19 +76,11 @@
     """
     Upgrade kernel.
     """
-<<<<<<< HEAD
-    return [
-        Run.from_args(['yum', 'upgrade', '-y', 'kernel']),
-        Comment(comment="The upgrade doesn't make the new kernel default."),
-        Run.from_args(['grubby', '--set-default-index', '0']),
-    ]
-=======
     return sequence([
         run_from_args(['yum', 'upgrade', '-y', 'kernel']),
-        comment(comment="# The upgrade doesn't make the new kernel default."),
+        comment(comment="The upgrade doesn't make the new kernel default."),
         run_from_args(['grubby', '--set-default-index', '0']),
     ])
->>>>>>> a97d532f
 
 
 KOJI_URL_TEMPLATE = (
@@ -140,16 +132,8 @@
     return sequence([
         run_from_args([
             "yum", "install", "-y", "kernel-devel", "kernel"]),
-<<<<<<< HEAD
-        Run.from_args(['sync']),
-    ]
-=======
-        # For dkms and ... ?
-        run_from_args([
-            "yum", "install", "-y", "epel-release"]),
         run_from_args(['sync']),
     ])
->>>>>>> a97d532f
 
 
 def task_upgrade_kernel_ubuntu():
@@ -163,48 +147,48 @@
     ]
 
     package_install_commands = [
-        Run.from_args(["wget", packages_url + package]) for package in packages
+        run_from_args(["wget", packages_url + package]) for package in packages
     ]
 
     return [
-        Run.from_args([
+        run_from_args([
             "mkdir", "-p", "/tmp/kernel-packages"]),
-        Run.from_args([
+        run_from_args([
             "cd", "/tmp/kernel-packages"]),
     ] + package_install_commands + [
         # XXX This brings up a prompt about upgrading grub,
         # somehow work around that, see
         # http://askubuntu.com/questions/187337/unattended-grub-configuration-after-kernel-upgrade  # noqa
-        Run(command='dpkg -i linux-*.deb'),
-        Run.from_args(['rm', '-r', '/tmp/kernel-packages']),
+        run(command='dpkg -i linux-*.deb'),
+        run_from_args(['rm', '-r', '/tmp/kernel-packages']),
     ]
 
 
 def task_install_requirements_ubuntu():
     return [
-        Run.from_args([
+        run_from_args([
             "add-apt-repository", "-y", "ppa:zfs-native/stable"]),
-        Run.from_args([
+        run_from_args([
             "add-apt-repository", "-y", "ppa:james-page/docker"]),
-        Run.from_args([
+        run_from_args([
             "add-apt-repository", "-y",
             "deb http://build.clusterhq.com/results/omnibus/master/ubuntu-14.04 /"]),  # noqa
-        Run.from_args([
+        run_from_args([
             "apt-get", "update"]),
         # XXX This brings up a prompt about upgrading grub,
         # somehow work around that, see
         # http://askubuntu.com/questions/187337/unattended-grub-configuration-after-kernel-upgrade
-        Run.from_args([
+        run_from_args([
             "apt-get", "-y", "upgrade"]),
-        Run.from_args([
+        run_from_args([
             "apt-get", "-y", "install", "spl-dkms"]),
-        Run.from_args([
+        run_from_args([
             "apt-get", "-y", "install", "zfs-dkms", "zfsutils", "docker.io"]),
     ]
 
 
 def task_install_flocker_ubuntu():
-    return [Run.from_args([
+    return [run_from_args([
         'apt-get', '-y', '--force-yes', 'install', 'clusterhq-python-flocker',
         'clusterhq-flocker-node'])]
 
@@ -322,7 +306,7 @@
 
     if distribution == 'centos-7':
         commands.append(
-            Run.from_args(["yum", "install", "-y", "epel-release"]))
+            run_from_args(["yum", "install", "-y", "epel-release"]))
 
     if package_source.branch:
         result_path = posixpath.join(
@@ -466,27 +450,16 @@
         commands.append(task_enable_zfs_testing(distribution))
 
     if distribution in ('fedora-20',):
-<<<<<<< HEAD
-        commands += task_install_kernel_devel()
-
-    commands += task_install_flocker_yum(package_source=package_source,
-                                     distribution=distribution)
-    commands += task_enable_docker()
-    commands += task_create_flocker_pool_file()
-    commands += task_pull_docker_images()
-    return commands
-=======
         commands.append(task_install_kernel_devel())
 
     commands += [
-        task_install_flocker(package_source=package_source,
-                             distribution=distribution),
+        task_install_flocker_yum(
+            package_source=package_source, distribution=distribution),
         task_enable_docker(),
         task_create_flocker_pool_file(),
         task_pull_docker_images(),
     ]
     return sequence(commands)
->>>>>>> a97d532f
 
 
 def configure_cluster(control_node, agent_nodes):
