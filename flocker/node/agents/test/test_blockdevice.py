--- conflicted
+++ resolved
@@ -1212,11 +1212,7 @@
     """
 
 
-<<<<<<< HEAD
 class _WriteVerifyingExternalClient(object):
-=======
-class BlockDeviceCalculatorTests(TestCase):
->>>>>>> 43114d4b
     """
     Representation of an external client of the Flocker API. This client can be
     used to try to write to paths on the system and verify that the writes are
@@ -1239,12 +1235,6 @@
     :ivar _blockdevice_manager: An ``IBlockDeviceManager`` provider that can be
         used to mount block devices.
     """
-<<<<<<< HEAD
-=======
-    def setUp(self):
-        super(BlockDeviceCalculatorTests, self).setUp()
-        self.deployer = create_blockdevicedeployer(self)
->>>>>>> 43114d4b
 
     def __init__(self, dataset_id, node_uuid, mountroot, blockdevice_manager):
         self._known_mountpoints = set()
@@ -1529,7 +1519,7 @@
         return None
 
 
-class BlockDeviceCalculatorTests(SynchronousTestCase):
+class BlockDeviceCalculatorTests(TestCase):
     """
     Tests for ``BlockDeviceCalculator``.
     """
