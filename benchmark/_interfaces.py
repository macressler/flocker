--- conflicted
+++ resolved
@@ -99,13 +99,7 @@
         Perform any steps that need to be done before a request.
 
         :return Deferred: firing once the setup has been completed and the
-<<<<<<< HEAD
-            requests defined in ``make_request`` can be safely done. It should
-            have a timeout set so the Deferred fails if something went wrong
-            and the setup got stuck.
-=======
             requests defined in ``make_request`` can be safely done.
->>>>>>> 3a371ca0
         """
 
     def make_request():
@@ -120,13 +114,8 @@
 
     def run_cleanup():
         """
-<<<<<<< HEAD
-        Interface function for the scenario cleanup, to delete anything that
-        might have been created or modified in the setup
-=======
         Interface function for the request cleanup, to delete anything that
         might have been created or modified.
->>>>>>> 3a371ca0
 
         :return Deferred: that will fire once the cleanup is completed.
         """