# Copyright ClusterHQ Inc.  See LICENSE file for details.
"""
Run the acceptance tests.
"""

import sys
import os
import yaml
import json
<<<<<<< HEAD
from base64 import b32encode
=======
>>>>>>> 3c2361cb
from pipes import quote as shell_quote
from tempfile import mkdtemp

from zope.interface import Interface, implementer
from characteristic import attributes
from eliot import (
    add_destination, write_failure, FileDestination
)
from pyrsistent import PClass, field, pvector
from bitmath import GiB

from twisted.internet.error import ProcessTerminated
from twisted.python.usage import Options, UsageError
from twisted.python.filepath import FilePath
from twisted.internet.defer import inlineCallbacks, returnValue, succeed
from twisted.conch.ssh.keys import Key
from twisted.python.reflect import prefixedMethodNames

from effect import parallel
from txeffect import perform

from uuid import UUID

from admin.vagrant import vagrant_version
from flocker.common import (
    RACKSPACE_MINIMUM_VOLUME_SIZE, gather_deferreds,
    validate_signature_against_kwargs, InvalidSignature
)
from flocker.provision import PackageSource, Variants, CLOUD_PROVIDERS
from flocker.provision._ssh import (
    run_remotely,
    ensure_agent_has_ssh_key,
)
from flocker.provision._install import (
    ManagedNode,
    task_pull_docker_images,
    uninstall_flocker,
    install_flocker,
    configure_cluster,
    configure_zfs,
)
from flocker.provision._ca import Certificates
from flocker.provision._ssh._conch import make_dispatcher
from flocker.provision._common import Cluster
from flocker.acceptance.testtools import DatasetBackend
from flocker.testtools.cluster_utils import (
    make_cluster_id, Providers, TestTypes
)

from flocker.common.runner import run, run_ssh


def extend_environ(**kwargs):
    """
    Return a copy of ``os.environ`` with some additional environment variables
        added.

    :param **kwargs: The enviroment variables to add.
    :return dict: The new environment.
    """
    env = os.environ.copy()
    env.update(kwargs)
    return env


def remove_known_host(reactor, hostname):
    """
    Remove all keys belonging to hostname from a known_hosts file.

    :param reactor: Reactor to use.
    :param bytes hostname: Remove all keys belonging to this hostname from
        known_hosts.
    """
    return run(reactor, ['ssh-keygen', '-R', hostname])


def get_trial_environment(cluster):
    """
    Return a dictionary of environment varibles describing a cluster for
    accetpance testing.

    :param Cluster cluster: Description of the cluster to get environment
        variables for.
    """
    return {
        'FLOCKER_ACCEPTANCE_CONTROL_NODE': cluster.control_node.address,
        'FLOCKER_ACCEPTANCE_NUM_AGENT_NODES': str(len(cluster.agent_nodes)),
        'FLOCKER_ACCEPTANCE_VOLUME_BACKEND': cluster.dataset_backend.name,
        'FLOCKER_ACCEPTANCE_API_CERTIFICATES_PATH':
            cluster.certificates_path.path,
        'FLOCKER_ACCEPTANCE_HOSTNAME_TO_PUBLIC_ADDRESS': json.dumps({
            node.private_address: node.address
            for node in cluster.agent_nodes
            if node.private_address is not None
        }),
        'FLOCKER_ACCEPTANCE_DEFAULT_VOLUME_SIZE': bytes(
            cluster.default_volume_size
        ),
        'FLOCKER_ACCEPTANCE_TEST_VOLUME_BACKEND_CONFIG':
            cluster.dataset_backend_config_file.path
    }


def run_tests(reactor, cluster, trial_args):
    """
    Run the acceptance tests.

    :param Cluster cluster: The cluster to run acceptance tests against.
    :param list trial_args: Arguments to pass to trial. If not
        provided, defaults to ``['flocker.acceptance']``.

    :return int: The exit-code of trial.
    """
    if not trial_args:
        trial_args = ['--rterrors', 'flocker.acceptance']

    def check_result(f):
        f.trap(ProcessTerminated)
        if f.value.exitCode is not None:
            return f.value.exitCode
        else:
            return f

    return run(
        reactor,
        ['trial'] + list(trial_args),
        env=extend_environ(
            **get_trial_environment(cluster)
        )
    ).addCallbacks(
        callback=lambda _: 0,
        errback=check_result,
    )


class ClusterIdentity(PClass):
    """
    The information that is used to identify a cluster.

    :ivar unicode purpose: The intended purpose of the cluster.
    :ivar unicode prefix: The prefix to use for names of the cluster nodes.
    :ivar bytes name: The name of the cluster.
    :ivar UUID id: The UUID of the cluster, ``None`` means a random ID.
    """
    purpose = field(mandatory=True, type=unicode)
    prefix = field(mandatory=True, type=unicode)
    name = field(mandatory=True, type=bytes)
    id = field(mandatory=False, type=(UUID, type(None)), initial=None)

    @property
    def metadata(self):
        """
        The commonly used metadata describing the cluster.

        :return: The metadata.
        :rtype: dict of str:str
        """
        return {u'purpose': self.purpose}


class IClusterRunner(Interface):
    """
    Interface for starting and stopping a cluster for acceptance testing.
    """

    def start_cluster(reactor):
        """
        Start cluster for running acceptance tests.

        :param reactor: Reactor to use.
        :return Deferred: Deferred which fires with a cluster to run
            tests against.
        """

    def stop_cluster(reactor):
        """
        Stop the cluster started by `start_cluster`.

        :param reactor: Reactor to use.
        :return Deferred: Deferred which fires when the cluster has been
            stopped.
        """

    def ensure_keys(reactor):
        """
        Ensure that the running ssh-agent has the ssh-keys needed to connect to
        created nodes.

        :param reactor: Reactor to use.
        :return Deferred: That fires with a succesful result if the key is
            found.  Otherwise, fails with ``AgentNotFound`` or ``KeyNotFound``.
        """


RUNNER_ATTRIBUTES = [
    # Name of the distribution the nodes run - eg "ubuntu-14.04"
    'distribution',

    'top_level', 'config', 'package_source', 'variants',

    # DatasetBackend named constant of the dataset backend the nodes use - eg
    # DatasetBackend.zfs
    'dataset_backend',

    # dict giving configuration for the dataset backend the nodes use - eg
    # {"pool": "flocker"}
    'dataset_backend_configuration',
]


@implementer(IClusterRunner)
class ManagedRunner(object):
    """
    An ``IClusterRunner`` implementation that doesn't start or stop nodes but
    only gives out access to nodes that are already running and managed by
    someone else.

    :ivar pvector _nodes: The ``ManagedNode`` instances representing the nodes
        that are already running that this object will pretend to start and
        stop.
    :ivar PackageSource package_source: The version of the software this object
        will install on the nodes when it "starts" them.
    :ivar NamedConstant dataset_backend: The ``DatasetBackend`` constant
        representing the dataset backend that the nodes will be configured to
        use when they are "started".
    :ivar dict dataset_backend_configuration: The backend-specific
        configuration the nodes will be given for their dataset backend.
    :ivar ClusterIdentity identity: The identity information of the cluster.
    :ivar FilePath cert_path: The directory where the cluster certificate
        files will be placed.
    """
    def __init__(self, node_addresses, package_source, distribution,
                 dataset_backend, dataset_backend_configuration, identity,
                 cert_path):
        """
        :param list: A ``list`` of public IP addresses or
            ``[private_address, public_address]`` lists.

        See ``ManagedRunner`` and ``ManagedNode`` for other parameter
        documentation.
        """
        # Blow up if the list contains mixed types.
        [address_type] = set(type(address) for address in node_addresses)
        if address_type is list:
            # A list of 2 item lists
            self._nodes = pvector(
                ManagedNode(
                    address=address,
                    private_address=private_address,
                    distribution=distribution
                )
                for (private_address, address) in node_addresses
            )
        else:
            # A list of strings.
            self._nodes = pvector(
                ManagedNode(address=address, distribution=distribution)
                for address in node_addresses
            )
        self.package_source = package_source
        self.dataset_backend = dataset_backend
        self.dataset_backend_configuration = dataset_backend_configuration
        self.identity = identity
        self.cert_path = cert_path

    def _upgrade_flocker(self, reactor, nodes, package_source):
        """
        Put the version of Flocker indicated by ``package_source`` onto all of
        the given nodes.

        This takes a primitive approach of uninstalling the software and then
        installing the new version instead of trying to take advantage of any
        OS-level package upgrade support.  Because it's easier.  The package
        removal step is allowed to fail in case the package is not installed
        yet (other failures are not differentiated).  The only action taken on
        failure is that the failure is logged.

        :param pvector nodes: The ``ManagedNode``\ s on which to upgrade the
            software.
        :param PackageSource package_source: The version of the software to
            which to upgrade.

        :return: A ``Deferred`` that fires when the software has been upgraded.
        """
        dispatcher = make_dispatcher(reactor)

        uninstalling = perform(dispatcher, uninstall_flocker(nodes))
        uninstalling.addErrback(write_failure, logger=None)

        def install(ignored):
            return perform(
                dispatcher,
                install_flocker(nodes, package_source),
            )
        installing = uninstalling.addCallback(install)
        return installing

    def ensure_keys(self, reactor):
        """
        Assume we have keys, since there's no way of asking the nodes what keys
        they'll accept.
        """
        return succeed(None)

    def start_cluster(self, reactor):
        """
        Don't start any nodes.  Give back the addresses of the configured,
        already-started nodes.
        """
        if self.package_source is not None:
            upgrading = self._upgrade_flocker(
                reactor, self._nodes, self.package_source
            )
        else:
            upgrading = succeed(None)

        def configure(ignored):
            return configured_cluster_for_nodes(
                reactor,
                generate_certificates(
                    self.identity.name,
                    self.identity.id,
                    self._nodes,
                    self.cert_path,
                ),
                self._nodes,
                self.dataset_backend,
                self.dataset_backend_configuration,
                _save_backend_configuration(
                    self.dataset_backend,
                    self.dataset_backend_configuration
                ),
                provider="managed",
                logging_config=self.config.get('logging'),
            )
        configuring = upgrading.addCallback(configure)
        return configuring

    def stop_cluster(self, reactor):
        """
        Don't stop any nodes.
        """
        return succeed(None)


def _provider_for_cluster_id(dataset_backend):
    """
    Get the ``Providers`` value that probably corresponds to a value from
    ``DatasetBackend``.
    Note that this function will ignore the case of a managed provider,
    as this information cannot be known by just knowing the backend.
    """
    if dataset_backend is DatasetBackend.aws:
        return Providers.AWS
    if dataset_backend is DatasetBackend.openstack:
        return Providers.OPENSTACK
    return Providers.UNSPECIFIED


def generate_certificates(cluster_name, cluster_id, nodes, cert_path):
    """
    Generate a new set of certificates for the given nodes.

    :param bytes cluster_name: The name of the cluster.
    :param UUID cluster_id: The unique identifier of the cluster for which to
        generate the certificates.  If ``None`` then a new random identifier
        is generated.
    :param list nodes: The ``INode`` providers that make up the cluster.
    :param FilePath cert_path: The directory where the generated certificate
        files are to be placed.

    :return: A ``Certificates`` instance referring to the newly generated
        certificates.
    """
    print("Generating certificates in: {}".format(cert_path.path))
    certificates = Certificates.generate(
        cert_path,
        nodes[0].address,
        len(nodes),
        cluster_name=cluster_name,
        cluster_id=cluster_id,
    )
    return certificates


def _save_backend_configuration(dataset_backend_name,
                                dataset_backend_configuration):
    """
    Saves the backend configuration to a local file for consumption by the
    trial process.

    :param dataset_backend_name: The name of the dataset_backend.

    :param dataset_backend_configuration: The configuration of the
        dataset_backend.

    :returns: The FilePath to the temporary file where the dataset backend
        configuration was saved.
    """
    dataset_path = FilePath(mkdtemp()).child('dataset-backend.yml')
    print("Saving dataset backend config to: {}".format(dataset_path.path))
    dataset_path.setContent(yaml.safe_dump(
        {dataset_backend_name.name: dataset_backend_configuration}))
    return dataset_path


def configured_cluster_for_nodes(
    reactor, certificates, nodes, dataset_backend,
    dataset_backend_configuration, dataset_backend_config_file,
    provider=None, logging_config=None
):
    """
    Get a ``Cluster`` with Flocker services running on the right nodes.

    :param reactor: The reactor.
    :param Certificates certificates: The certificates to install on the
        cluster.
    :param nodes: The ``ManagedNode``s on which to operate.
    :param NamedConstant dataset_backend: The ``DatasetBackend`` constant
        representing the dataset backend that the nodes will be configured to
        use when they are "started".
    :param dict dataset_backend_configuration: The backend-specific
        configuration the nodes will be given for their dataset backend.
    :param FilePath dataset_backend_config_file: A FilePath that has the
        dataset_backend info stored.
    :param bytes provider: provider of the nodes - aws, rackspace, or managed.
    :param dict logging_config: A Python logging configuration dictionary,
        following the structure of PEP 391.

    :returns: A ``Deferred`` which fires with ``Cluster`` when it is
        configured.
    """
    # XXX: There is duplication between the values here and those in
    # f.node.agents.test.blockdevicefactory.MINIMUM_ALLOCATABLE_SIZES. We want
    # the default volume size to be greater than or equal to the minimum
    # allocatable size.
    #
    # Ideally, the minimum allocatable size (and perhaps the default volume
    # size) would be something known by an object that represents the dataset
    # backend. Unfortunately:
    #  1. There is no such object
    #  2. There is existing confusion in the code around 'openstack' and
    #     'rackspace'
    #
    # Here, we special-case Rackspace (presumably) because it has a minimum
    # allocatable size that is different from other Openstack backends.
    #
    # FLOC-2584 also discusses this.
    default_volume_size = GiB(1)
    if dataset_backend_configuration.get('auth_plugin') == 'rackspace':
        default_volume_size = RACKSPACE_MINIMUM_VOLUME_SIZE

    cluster = Cluster(
        all_nodes=pvector(nodes),
        control_node=nodes[0],
        agent_nodes=nodes,
        dataset_backend=dataset_backend,
        default_volume_size=int(default_volume_size.to_Byte().value),
        certificates=certificates,
        dataset_backend_config_file=dataset_backend_config_file
    )

    configuring = perform(
        make_dispatcher(reactor),
        configure_cluster(
            cluster, dataset_backend_configuration, provider, logging_config
        )
    )
    configuring.addCallback(lambda ignored: cluster)
    return configuring


@implementer(IClusterRunner)
@attributes(RUNNER_ATTRIBUTES, apply_immutable=True)
class VagrantRunner(object):
    """
    Start and stop vagrant cluster for acceptance testing.

    :cvar list NODE_ADDRESSES: List of address of vagrant nodes created.
    """
    # TODO: This should acquire the vagrant image automatically,
    # rather than assuming it is available.
    # https://clusterhq.atlassian.net/browse/FLOC-1163

    NODE_ADDRESSES = ["172.16.255.250", "172.16.255.251"]

    def __init__(self):
        self.vagrant_path = self._get_vagrant_path(self.top_level,
                                                   self.distribution)

        self.certificates_path = self.top_level.descendant([
            'vagrant', 'tutorial', 'credentials'])

        if self.variants:
            raise UsageError("Variants unsupported on vagrant.")

    def _get_vagrant_path(self, top_level, distribution):
        """
        Get the path to the Vagrant directory for ``distribution``.

        :param FilePath top_level: the directory containing the ``admin``
            package.
        :param bytes distribution: the name of a distribution
        :raise UsageError: if no such distribution found.
        :return: ``FilePath`` of the vagrant directory.
        """
        vagrant_dir = top_level.descendant([
            'admin', 'vagrant-acceptance-targets'
        ])
        vagrant_path = vagrant_dir.child(distribution)
        if not vagrant_path.exists():
            distributions = vagrant_dir.listdir()
            raise UsageError(
                "Distribution not found: %s. Valid distributions: %s."
                % (self.distribution, ', '.join(distributions)))
        return vagrant_path

    def ensure_keys(self, reactor):
        key = Key.fromFile(os.path.expanduser(
            "~/.vagrant.d/insecure_private_key"))
        return ensure_agent_has_ssh_key(reactor, key)

    @inlineCallbacks
    def start_cluster(self, reactor):
        # Destroy the box to begin, so that we are guaranteed
        # a clean build.
        yield run(
            reactor,
            ['vagrant', 'destroy', '-f'],
            path=self.vagrant_path.path)

        if self.package_source.version:
            env = extend_environ(
                FLOCKER_BOX_VERSION=vagrant_version(
                    self.package_source.version))
        else:
            env = os.environ
        # Boot the VMs
        yield run(
            reactor,
            ['vagrant', 'up'],
            path=self.vagrant_path.path,
            env=env)

        for node in self.NODE_ADDRESSES:
            yield remove_known_host(reactor, node)

        nodes = pvector(
            ManagedNode(address=address, distribution=self.distribution)
            for address in self.NODE_ADDRESSES
        )

        certificates = Certificates(self.certificates_path)
        # Default volume size is meaningless here as Vagrant only uses ZFS, and
        # not a block device backend.
        # XXX Change ``Cluster`` to not require default_volume_size
        default_volume_size = int(GiB(1).to_Byte().value)
        cluster = Cluster(
            all_nodes=pvector(nodes),
            control_node=nodes[0],
            agent_nodes=nodes,
            dataset_backend=self.dataset_backend,
            certificates=certificates,
            default_volume_size=default_volume_size,
        )

        returnValue(cluster)

    def stop_cluster(self, reactor):
        return run(
            reactor,
            ['vagrant', 'destroy', '-f'],
            path=self.vagrant_path.path)


@attributes(RUNNER_ATTRIBUTES + [
    'provisioner', 'num_nodes', 'identity', 'cert_path',
], apply_immutable=True)
class LibcloudRunner(object):
    """
    Start and stop cloud cluster for acceptance testing.

    :ivar LibcloudProvioner provisioner: The provisioner to use to create the
        nodes.
    :ivar DatasetBackend dataset_backend: The volume backend the nodes are
        configured with.
    :ivar int num_nodes: The number of nodes in the cluster.
    :ivar ClusterIdentity identity: The identity information of the cluster.
    :ivar FilePath cert_path: The directory where the cluster certificate
        files will be placed.
    """

    def __init__(self):
        self.nodes = []

        self.metadata = self.config.get('metadata', {})
        try:
            creator = self.metadata['creator']
        except KeyError:
            raise UsageError("Must specify creator metadata.")

        if not creator.isalnum():
            raise UsageError(
                "Creator must be alphanumeric. Found {!r}".format(creator)
            )
        self.creator = creator

    @inlineCallbacks
    def start_cluster(self, reactor):
        """
        Provision cloud cluster for acceptance tests.

        :return Cluster: The cluster to connect to for acceptance tests.
        """
        metadata = {
            'distribution': self.distribution,
        }
        metadata.update(self.identity.metadata)
        metadata.update(self.metadata)

        # Try to make names unique even if the same creator is starting
        # multiple clusters at the same time.  This lets other code use the
        # name as a way to identify nodes.  This is only necessary in one
        # place, the node creation code, to perform cleanup when the create
        # operation fails in a way such that it isn't clear if the instance has
        # been created or not.
        random_tag = b32encode(os.urandom(8)).lower().strip("\n=")
        print "Assigning random tag:", random_tag

        for index in range(self.num_nodes):
            name = "%s-%s-%s-%d" % (
                self.identity.prefix, self.creator, random_tag, index,
            )
            try:
                print "Creating node %d: %s" % (index, name)
                node = self.provisioner.create_node(
                    name=name,
                    distribution=self.distribution,
                    metadata=metadata,
                )
            except:
                print "Error creating node %d: %s" % (index, name)
                print "It may have leaked into the cloud."
                raise

            yield remove_known_host(reactor, node.address)
            self.nodes.append(node)
            del node

        commands = parallel([
            node.provision(package_source=self.package_source,
                           variants=self.variants)
            for node in self.nodes
        ])
        if self.dataset_backend == DatasetBackend.zfs:
            zfs_commands = parallel([
                configure_zfs(node, variants=self.variants)
                for node in self.nodes
            ])
            commands = commands.on(success=lambda _: zfs_commands)

        yield perform(make_dispatcher(reactor), commands)

        cluster = yield configured_cluster_for_nodes(
            reactor,
            generate_certificates(
                self.identity.name,
                self.identity.id,
                self.nodes,
                self.cert_path,
            ),
            self.nodes,
            self.dataset_backend,
            self.dataset_backend_configuration,
            _save_backend_configuration(self.dataset_backend,
                                        self.dataset_backend_configuration),
            logging_config=self.config.get('logging'),
        )

        returnValue(cluster)

    def stop_cluster(self, reactor):
        """
        Deprovision the cluster provisioned by ``start_cluster``.
        """
        for node in self.nodes:
            try:
                print "Destroying %s" % (node.name,)
                node.destroy()
            except Exception as e:
                print "Failed to destroy %s: %s" % (node.name, e)

    def ensure_keys(self, reactor):
        key = self.provisioner.get_ssh_key()
        if key is not None:
            return ensure_agent_has_ssh_key(reactor, key)
        else:
            return succeed(None)


DISTRIBUTIONS = ('centos-7', 'ubuntu-14.04')


class CommonOptions(Options):
    """
    Options common to ``run-acceptance-tests`` and ``setup-cluster``.
    """
    optParameters = [
        ['distribution', None, None,
         'The target distribution. '
         'One of {}.'.format(', '.join(DISTRIBUTIONS))],
        ['provider', None, 'vagrant',
         'The compute-resource provider to test against. '
         'One of {}.'],
        ['dataset-backend', None, 'zfs',
         'The dataset backend to test against. '
         'One of {}'.format(', '.join(backend.name for backend
                                      in DatasetBackend.iterconstants()))],
        ['config-file', None, None,
         'Configuration for compute-resource providers and dataset backends.'],
        ['branch', None, None, 'Branch to grab packages from'],
        ['flocker-version', None, None, 'Version of flocker to install'],
        ['build-server', None, 'http://build.clusterhq.com/',
         'Base URL of build server for package downloads'],
        ['number-of-nodes', None,
         int(os.environ.get("FLOCKER_ACCEPTANCE_NUM_NODES", 2)),
         'Number of nodes to start; default is 2 unless you set the deprecated'
         ' environment variable which was previous way to do this.', int],
    ]

    def __init__(self, top_level):
        """
        :param FilePath top_level: The top-level of the flocker repository.
        """
        Options.__init__(self)
        self.docs['provider'] = self.docs['provider'].format(
            self._get_provider_names()
        )
        self.top_level = top_level
        self['variants'] = []

    def _get_provider_names(self):
        """
        Find the names of all supported "providers" (eg Vagrant, Rackspace).

        :return: A ``list`` of ``str`` giving all such names.
        """
        return prefixedMethodNames(self.__class__, "_runner_")

    def opt_variant(self, arg):
        """
        Specify a variant of the provisioning to run.

        Supported variants: distro-testing, docker-head, zfs-testing.
        """
        self['variants'].append(Variants.lookupByValue(arg))

    def dataset_backend_configuration(self):
        """
        Get the configuration corresponding to storage driver chosen by the
        command line options.
        """
        drivers = self['config'].get('storage-drivers', {})
        configuration = drivers.get(self['dataset-backend'], {})
        return configuration

    def dataset_backend(self):
        """
        Get the storage driver the acceptance testing nodes will use.

        :return: A constant from ``DatasetBackend`` matching the name of the
            backend chosen by the command-line options.
        """
        configuration = self.dataset_backend_configuration()
        # Avoid requiring repetition of the backend name when it is the same as
        # the name of the configuration section.  But allow it so that there
        # can be "great-openstack-provider" and "better-openstack-provider"
        # sections side-by-side that both use "openstack" backend but configure
        # it slightly differently.
        dataset_backend_name = configuration.get(
            "backend", self["dataset-backend"]
        )
        try:
            return DatasetBackend.lookupByName(dataset_backend_name)
        except ValueError:
            raise UsageError(
                "Unknown dataset backend: {}".format(
                    dataset_backend_name
                )
            )

    def postOptions(self):
        if self['distribution'] is None:
            raise UsageError("Distribution required.")

        if self['config-file'] is not None:
            config_file = FilePath(self['config-file'])
            self['config'] = yaml.safe_load(config_file.getContent())
        else:
            self['config'] = {}

        if self.get('cert-directory') is None:
            self['cert-directory'] = FilePath(mkdtemp())

        provider = self['provider'].lower()
        provider_config = self['config'].get(provider, {})

        package_source = PackageSource(
            version=self['flocker-version'],
            branch=self['branch'],
            build_server=self['build-server'],
        )
        try:
            get_runner = getattr(self, "_runner_" + provider.upper())
        except AttributeError:
            raise UsageError(
                "Provider {!r} not supported. Available providers: {}".format(
                    provider, ', '.join(
                        name.lower() for name in self._get_provider_names()
                    )
                )
            )
        else:
            self.runner = get_runner(
                package_source=package_source,
                dataset_backend=self.dataset_backend(),
                provider_config=provider_config,
            )

    def _make_cluster_identity(self, dataset_backend):
        """
        Build a cluster identity based on the parameters.
        """
        cluster_id = make_cluster_id(
            TestTypes.ACCEPTANCE,
            _provider_for_cluster_id(dataset_backend),
        )
        return ClusterIdentity(
            purpose=u'acceptance-testing',
            prefix=u'acceptance-test',
            name=b'acceptance-cluster',
            id=cluster_id,
        )

    def _provider_config_missing(self, provider):
        """
        :param str provider: The name of the missing provider.
        :raise: ``UsageError`` indicating which provider configuration was
                missing.
        """
        raise UsageError(
            "Configuration file must include a "
            "{!r} config stanza.".format(provider)
        )

    def _runner_VAGRANT(self, package_source,
                        dataset_backend, provider_config):
        """
        :param PackageSource package_source: The source of omnibus packages.
        :param DatasetBackend dataset_backend: A ``DatasetBackend`` constant.
        :param provider_config: The ``vagrant`` section of the acceptance
            testing configuration file.  Since the Vagrant runner accepts no
            configuration, this is ignored.
        :returns: ``VagrantRunner``
        """
        return VagrantRunner(
            config=self['config'],
            top_level=self.top_level,
            distribution=self['distribution'],
            package_source=package_source,
            variants=self['variants'],
            dataset_backend=dataset_backend,
            dataset_backend_configuration=self.dataset_backend_configuration()
        )

    def _runner_MANAGED(self, package_source, dataset_backend,
                        provider_config):
        """
        :param PackageSource package_source: The source of omnibus packages.
        :param DatasetBackend dataset_backend: A ``DatasetBackend`` constant.
        :param provider_config: The ``managed`` section of the acceptance
            testing configuration file.  The section of the configuration
            file should look something like:

                managed:
                  addresses:
                    - "172.16.255.240"
                    - "172.16.255.241"
                  distribution: "centos-7"
        :returns: ``ManagedRunner``.
        """
        if provider_config is None:
            self._provider_config_missing("managed")

        if not provider_config.get("upgrade"):
            package_source = None

        return ManagedRunner(
            node_addresses=provider_config['addresses'],
            package_source=package_source,
            # TODO LATER Might be nice if this were part of
            # provider_config. See FLOC-2078.
            distribution=self['distribution'],
            dataset_backend=dataset_backend,
            dataset_backend_configuration=self.dataset_backend_configuration(),
            identity=self._make_cluster_identity(dataset_backend),
            cert_path=self['cert-directory'],
        )

    def _libcloud_runner(self, package_source, dataset_backend,
                         provider, provider_config):
        """
        Run some nodes using ``libcloud``.

        By default, two nodes are run.  This can be overridden by using
        the ``--number-of-nodes`` command line option.

        :param PackageSource package_source: The source of omnibus packages.
        :param DatasetBackend dataset_backend: A ``DatasetBackend`` constant.
        :param provider: The name of the cloud provider of nodes for the tests.
        :param provider_config: The ``managed`` section of the acceptance

        :returns: ``LibcloudRunner``.
        """
        if provider_config is None:
            self._provider_config_missing(provider)

        provider_factory = CLOUD_PROVIDERS[provider]

        try:
            provisioner = provider_factory(**provider_config)
        except TypeError as type_error:
            try:
                validate_signature_against_kwargs(provider_factory,
                                                  set(provider_config.keys()))
            except InvalidSignature as e:
                raise SystemExit(
                    "Missing or incorrect configuration for provider '{}'.\n"
                    "Missing Keys: {}\n"
                    "Unexpected Keys: {}\n"
                    "Optional Missing Keys: {}".format(
                        provider,
                        ", ".join(e.missing_arguments) or "<None>",
                        ", ".join(e.unexpected_arguments) or "<None>",
                        ", ".join(e.missing_optional_arguments) or "<None>",
                    )
                )
            raise type_error
        return LibcloudRunner(
            config=self['config'],
            top_level=self.top_level,
            distribution=self['distribution'],
            package_source=package_source,
            provisioner=provisioner,
            dataset_backend=dataset_backend,
            dataset_backend_configuration=self.dataset_backend_configuration(),
            variants=self['variants'],
            num_nodes=self['number-of-nodes'],
            identity=self._make_cluster_identity(dataset_backend),
            cert_path=self['cert-directory'],
        )

    def _runner_GCE(self, package_source, dataset_backend, provider_config):
        """
        :param PackageSource package_source: The source of omnibus packages.
        :param DatasetBackend dataset_backend: A ``DatasetBackend`` constant.
        :param provider_config: The ``gce`` section of the acceptance
            testing configuration file.  See the documentation linked below for
            the form of the configuration.

        :see: :ref:`acceptance-testing-gce-config`
        """
        return self._libcloud_runner(
            package_source, dataset_backend, "gce", provider_config
        )

    def _runner_RACKSPACE(self, package_source, dataset_backend,
                          provider_config):
        """
        :param PackageSource package_source: The source of omnibus packages.
        :param DatasetBackend dataset_backend: A ``DatasetBackend`` constant.
        :param dict provider_config: The ``rackspace`` section of the
            acceptance testing configuration file.  See the linked
            documentation for the form of that section.

        :see: :ref:`acceptance-testing-rackspace-config`
        """
        return self._libcloud_runner(
            package_source, dataset_backend, "rackspace", provider_config
        )

    def _runner_AWS(self, package_source, dataset_backend,
                    provider_config):
        """
        :param PackageSource package_source: The source of omnibus packages.
        :param DatasetBackend dataset_backend: A ``DatasetBackend`` constant.
        :param dict provider_config: The ``aws`` section of the acceptance
            testing configuration file.  See the linked documentation for the
            form of that section.

        :see: :ref:`acceptance-testing-aws-config`
        """
        return self._libcloud_runner(
            package_source, dataset_backend, "aws", provider_config
        )


class RunOptions(CommonOptions):
    description = "Run the acceptance tests."

    optFlags = [
        ["keep", "k", "Keep VMs around, if the tests fail."],
        ["no-pull", None,
         "Do not pull any Docker images when provisioning nodes."],
    ]

    synopsis = ('Usage: run-acceptance-tests --distribution <distribution> '
                '[--provider <provider>] [<test-cases>]')

    def __init__(self, top_level):
        """
        :param FilePath top_level: The top-level of the flocker repository.
        """
        super(RunOptions, self).__init__(top_level)

    def parseArgs(self, *trial_args):
        self['trial-args'] = trial_args
        if "FLOCKER_ACCEPTANCE_NUM_NODES" in os.environ:
            print("Please use --number-of-nodes command line option instead "
                  "of FLOCKER_ACCEPTANCE_NUM_NODES environment variable.")


MESSAGE_FORMATS = {
    "flocker.provision.ssh:run":
        "[%(username)s@%(address)s]: Running %(command)s\n",
    "flocker.provision.ssh:run:output":
        "[%(username)s@%(address)s]: %(line)s\n",
    "flocker.common.runner:run:stdout":
        "%(line)s\n",
    "flocker.common.runner:run:stderr":
        "stderr:%(line)s\n",
}
ACTION_START_FORMATS = {
    "flocker.common.runner:run":
        "Running %(command)s\n",
}


def eliot_output(message):
    """
    Write pretty versions of eliot log messages to stdout.
    """
    message_type = message.get('message_type')
    action_type = message.get('action_type')
    action_status = message.get('action_status')

    format = ''
    if message_type is not None:
        if message_type == 'twisted:log' and message.get('error'):
            format = '%(message)s'
        else:
            format = MESSAGE_FORMATS.get(message_type, '')
    elif action_type is not None:
        if action_status == 'started':
            format = ACTION_START_FORMATS.get('action_type', '')
        # We don't consider other status, since we
        # have no meaningful messages to write.
    sys.stdout.write(format % message)
    sys.stdout.flush()


def capture_upstart(reactor, host, output_file):
    """
    SSH into given machine and capture relevant logs, writing them to
    output file.

    :param reactor: The reactor.
    :param bytes host: Machine to SSH into.
    :param file output_file: File to write to.
    :return deferred: that will run the tail command
    """
    # note that we are using tail -F to keep retrying and not to exit when we
    # reach the end of the file, as we expect the logs to keep being generated
    results = []
    for (directory, service) in [
            (b"flocker", b"flocker-control"),
            (b"flocker", b"flocker-dataset-agent"),
            (b"flocker", b"flocker-container-agent"),
            (b"flocker", b"flocker-docker-plugin"),
            (b"upstart", b"docker")]:
        path = FilePath(b'/var/log/').child(directory).child(service + b'.log')
        formatter = TailFormatter(output_file, host, service)
        ran = run_ssh(
            reactor=reactor,
            host=host,
            username='root',
            command=[
                b'tail',
                b'-F',
                path.path
            ],
            handle_stdout=formatter.handle_output_line,
        )
        ran.addErrback(write_failure, logger=None)
        # Deliver a final empty line to process the last message
        ran.addCallback(lambda ignored, formatter=formatter:
                        formatter.handle_output_line(b""))
        results.append(ran)
    return gather_deferreds(results)


class TailFormatter(object):
    """
    Formatter for the output of the ``tail`` commands that will produce logs
    with Eliot messages with the same format as the ones produced when
    parsing journalctl output.

    :ivar file output_file: log file where we want to write our log
    :ivar bytes _host: ip address or identifier of our host to be
        added to the Eliot messages
    :ivar bytes service: Name of the service.
    """
    def __init__(self, output_file, host, service):
        self._output_file = output_file
        self._host = host
        self._service = service

    def handle_output_line(self, line):
        """
        Handles a line of the tail output.

        :param line: The line read from the tail output.
        """
        if line:
            self.print_line(self.parse_line(line))

    def parse_line(self, line):
        """
        Given a line with an Eliot message, it inserts the hostname
        and the system name into the message

        :param line: The line read from the tail output that was identified
            as an Eliot message
        """
        try:
            message = json.loads(line)
        except ValueError:
            # Docker log messages are not JSON
            message = dict(message=line)

        message[u"_HOSTNAME"] = self._host
        message[u"_PROCESS_NAME"] = self._service
        return message

    def print_line(self, message):
        """
        Appends the given message to the output file in json format

        :param message: we want to append to the ''output_file''
        """
        self._output_file.write(json.dumps(message) + b"\n")


def capture_journal(reactor, host, output_file):
    """
    SSH into given machine and capture relevant logs, writing them to
    output file.

    :param reactor: The reactor.
    :param bytes host: Machine to SSH into.
    :param file output_file: File to write to.
    :return deferred: that will run the journalctl command
    """
    formatter = journald_json_formatter(output_file)
    ran = run_ssh(
        reactor=reactor,
        host=host,
        username='root',
        command=[
            b'journalctl',
            b'--lines', b'0',
            b'--output', b'export',
            b'--follow',
            # Only bother with units we care about:
            b'-u', b'docker',
            b'-u', b'flocker-control',
            b'-u', b'flocker-dataset-agent',
            b'-u', b'flocker-container-agent',
            b'-u', b'flocker-docker-plugin',
        ],
        handle_stdout=formatter,
    )
    ran.addErrback(write_failure, logger=None)
    # Deliver a final empty line to process the last message
    ran.addCallback(lambda ignored: formatter(b""))
    return ran


def journald_json_formatter(output_file):
    """
    Create an output handler which turns journald's export format back into
    Eliot JSON with extra fields to identify the log origin.
    """
    accumulated = {}

    # XXX Factoring the parsing code separately from the IO would make this
    # whole thing nicer.
    def handle_output_line(line):
        if line:
            key, value = line.split(b"=", 1)
            accumulated[key] = value
        else:
            if accumulated:
                raw_message = accumulated.get(b"MESSAGE", b"{}")
                try:
                    message = json.loads(raw_message)
                except ValueError:
                    # Docker log messages are not JSON
                    message = dict(message=raw_message)

                message[u"_HOSTNAME"] = accumulated.get(
                    b"_HOSTNAME", b"<no hostname>"
                )
                message[u"_PROCESS_NAME"] = accumulated.get(
                    b"_SYSTEMD_UNIT", b"<no unit>"
                )
                output_file.write(json.dumps(message) + b"\n")
                accumulated.clear()
    return handle_output_line


@inlineCallbacks
def main(reactor, args, base_path, top_level):
    """
    :param reactor: Reactor to use.
    :param list args: The arguments passed to the script.
    :param FilePath base_path: The executable being run.
    :param FilePath top_level: The top-level of the flocker repository.
    """
    options = RunOptions(top_level=top_level)

    add_destination(eliot_output)
    try:
        options.parseOptions(args)
    except UsageError as e:
        sys.stderr.write("%s: %s\n" % (base_path.basename(), e))
        raise SystemExit(1)

    runner = options.runner

    from flocker.common.script import eliot_logging_service
    log_writer = eliot_logging_service(
        destination=FileDestination(
            file=open("%s.log" % (base_path.basename(),), "a")
        ),
        reactor=reactor,
        capture_stdout=False)
    log_writer.startService()
    reactor.addSystemEventTrigger(
        'before', 'shutdown', log_writer.stopService)

    cluster = None
    results = []

    setup_succeeded = False
    reached_finally = False

    def cluster_cleanup():
        if not reached_finally:
            print "interrupted..."
        print "stopping cluster"
        return runner.stop_cluster(reactor)

    cleanup_trigger_id = reactor.addSystemEventTrigger('before', 'shutdown',
                                                       cluster_cleanup)

    try:
        yield runner.ensure_keys(reactor)
        cluster = yield runner.start_cluster(reactor)
        if options['distribution'] in ('centos-7',):
            remote_logs_file = open("remote_logs.log", "a")
            for node in cluster.all_nodes:
                results.append(capture_journal(reactor,
                                               node.address,
                                               remote_logs_file)
                               )
        elif options['distribution'] in ('ubuntu-14.04',):
            remote_logs_file = open("remote_logs.log", "a")
            for node in cluster.all_nodes:
                results.append(capture_upstart(reactor,
                                               node.address,
                                               remote_logs_file)
                               )
        gather_deferreds(results)

        if not options["no-pull"]:
            yield perform(
                make_dispatcher(reactor),
                parallel([
                    run_remotely(
                        username='root',
                        address=node.address,
                        commands=task_pull_docker_images()
                    ) for node in cluster.agent_nodes
                ]),
            )

        setup_succeeded = True
        result = yield run_tests(
            reactor=reactor,
            cluster=cluster,
            trial_args=options['trial-args'])

    finally:
        reached_finally = True
        # We delete the nodes if the user hasn't asked to keep them
        # or if we failed to provision the cluster.
        if not setup_succeeded:
            print "cluster provisioning failed"
        elif not options['keep']:
            print "not keeping cluster"
        else:
            print "--keep specified, not destroying nodes."
            print ("To run acceptance tests against these nodes, "
                   "set the following environment variables: ")

            environment_variables = get_trial_environment(cluster)

            for environment_variable in environment_variables:
                print "export {name}={value};".format(
                    name=environment_variable,
                    value=shell_quote(
                        environment_variables[environment_variable]),
                )
            reactor.removeSystemEventTrigger(cleanup_trigger_id)

    raise SystemExit(result)<|MERGE_RESOLUTION|>--- conflicted
+++ resolved
@@ -7,10 +7,7 @@
 import os
 import yaml
 import json
-<<<<<<< HEAD
 from base64 import b32encode
-=======
->>>>>>> 3c2361cb
 from pipes import quote as shell_quote
 from tempfile import mkdtemp
 
