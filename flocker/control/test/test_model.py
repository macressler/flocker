# Copyright Hybrid Logic Ltd.  See LICENSE file for details.

"""
Tests for ``flocker.node._model``.
"""

from uuid import uuid4, UUID

from pyrsistent import (
    InvariantException, pset, PRecord, PSet, pmap, PMap, thaw, PVector,
    pvector
)

from twisted.trial.unittest import SynchronousTestCase
from twisted.python.filepath import FilePath

from zope.interface.verify import verifyObject

from ...testtools import make_with_init_tests
<<<<<<< HEAD
from .._model import pset_field, pmap_field, ip_to_uuid
=======
from .._model import pset_field, pmap_field, pvector_field
>>>>>>> b9a5058c
from .. import (
    IClusterStateChange,
    Application, DockerImage, Node, Deployment, AttachedVolume, Dataset,
    RestartOnFailure, RestartAlways, RestartNever, Manifestation,
    NodeState, DeploymentState, NonManifestDatasets, same_node,
)


class IPToUUIDTests(SynchronousTestCase):
    """
    Tests for ``ip_to_uuid``.
    """
    def test_uuid(self):
        """
        ``ip_to_uuid`` returns a UUID.
        """
        uuid = ip_to_uuid(u"1.2.3.4")
        self.assertIsInstance(uuid, UUID)

    def test_stable(self):
        """
        ``ip_to_uuid`` returns the same UUID given the same IP.
        """
        self.assertEqual(ip_to_uuid(u"1.2.3.4"), ip_to_uuid(u"1.2.3.4"))

    def test_different(self):
        """
        ``ip_to_uuid`` returns different UUIDs for different IPs.
        """
        self.assertNotEqual(ip_to_uuid(u"1.2.3.5"), ip_to_uuid(u"1.2.3.6"))


APP1 = Application(
    name=u"webserver", image=DockerImage.from_string(u"apache"))
APP2 = Application(
    name=u"database", image=DockerImage.from_string(u"postgresql"))
MANIFESTATION = Manifestation(dataset=Dataset(dataset_id=unicode(uuid4())),
                              primary=True)


class DockerImageInitTests(make_with_init_tests(
        record_type=DockerImage,
        kwargs=dict(repository=u'clusterhq/flocker', tag=u'release-14.0'),
        expected_defaults=dict(tag=u'latest')
)):
    """
    Tests for ``DockerImage.__init__``.
    """


class DockerImageTests(SynchronousTestCase):
    """
    Other tests for ``DockerImage``.
    """
    def test_full_name_read(self):
        """
        ``DockerImage.full_name`` combines the repository and tag names in a
        format suitable for passing to `docker run`.
        """
        self.assertEqual(
            'repo:tag', DockerImage(repository=u'repo', tag=u'tag').full_name)

    def test_full_name_write(self):
        """
        ``DockerImage.full_name`` is readonly.
        """
        image = DockerImage(repository=u'repo', tag=u'tag')

        def setter():
            image.full_name = u'foo bar'

        self.assertRaises(AttributeError, setter)

    def test_repr(self):
        """
        ``DockerImage.__repr__`` includes the repository and tag.
        """
        image = repr(DockerImage(repository=u'clusterhq/flocker',
                                 tag=u'release-14.0'))
        self.assertEqual(
            [image.startswith("DockerImage"),
             "clusterhq/flocker" in image,
             "release-14.0" in image],
            [True, True, True],
        )


class DockerImageFromStringTests(SynchronousTestCase):
    """
    Tests for ``DockerImage.from_string``.
    """
    def test_error_on_empty_repository(self):
        """
        A ``ValueError`` is raised if repository is empty.
        """
        exception = self.assertRaises(
            ValueError, DockerImage.from_string, b':foo')
        self.assertEqual(
            "Docker image names must have format 'repository[:tag]'. "
            "Found ':foo'.",
            exception.message
        )


class ApplicationInitTests(make_with_init_tests(
    record_type=Application,
    kwargs=dict(
        name=u'site-example.com', image=DockerImage.from_string(u"image"),
        ports=pset(), volume=None, environment=pmap({}),
        links=pset(), restart_policy=RestartAlways(),
    ),
    expected_defaults={'links': pset(), 'restart_policy': RestartNever()},
)):
    """
    Tests for ``Application.__init__``.
    """


class NodeInitTests(make_with_init_tests(
        record_type=Node,
        kwargs=dict(hostname=u'example.com', applications=pset([
            Application(name=u'mysql-clusterhq', image=DockerImage.from_string(
                u"image")),
            Application(name=u'site-clusterhq.com',
                        image=DockerImage.from_string(u"another")),
        ]))
)):
    """
    Tests for ``Node.__init__``.

    Note that hostname will no longer be required and should therefore be
    removed from these tests in FLOC-1733.
    """
    def test_no_uuid(self):
        """
        If no UUID is given, a UUID is generated from the hostname.

        This is done for backwards compatibility with existing tests, and
        should be removed eventually.
        """
        node = Node(hostname=u'1.2.3.4')
        self.assertIsInstance(node.uuid, UUID)

    def test_uuid(self):
        """
        ``Node`` can be created with a UUID.
        """
        uuid = uuid4()
        node = Node(hostname=u'1.2.3.4', uuid=uuid)
        self.assertEqual(node.uuid, uuid)


class ManifestationTests(SynchronousTestCase):
    """
    Tests for ``Manifestation``.
    """
    def test_dataset_id(self):
        """
        ``Manifestation.dataset_id`` returns the ID of the dataset.
        """
        m1 = Manifestation(dataset=Dataset(dataset_id=unicode(uuid4())),
                           primary=True)
        self.assertEqual(m1.dataset_id, m1.dataset.dataset_id)


class NodeTests(SynchronousTestCase):
    """
    Tests for ``Node``.
    """
    def test_manifestations_from_applications(self):
        """
        One cannot construct a ``Node`` where there are manifestations on the
        ``applications`` attribute that aren't also in the given
        ``manifestations``.
        """
        m1 = Manifestation(dataset=Dataset(dataset_id=unicode(uuid4())),
                           primary=True)
        self.assertRaises(
            InvariantException, Node,
            hostname=u'node1.example.com',
            applications=[
                APP1,
                Application(name=u'a',
                            image=DockerImage.from_string(u'x'),
                            volume=AttachedVolume(
                                manifestation=m1,
                                mountpoint=FilePath(b"/xxx"))),
            ])

    def test_manifestations_non_applications(self):
        """
        ``Node.manifestations`` can include manifestations on the node
        whether or not they are on application.
        """
        m1 = Manifestation(dataset=Dataset(dataset_id=unicode(uuid4())),
                           primary=True)
        m2 = Manifestation(dataset=Dataset(dataset_id=unicode(uuid4())),
                           primary=True)
        node = Node(hostname=u'node1.example.com',
                    applications=frozenset([
                        Application(name=u'a',
                                    image=DockerImage.from_string(u'x'),
                                    volume=AttachedVolume(
                                        manifestation=m1,
                                        mountpoint=FilePath(b"/xxx")))]),
                    manifestations={m1.dataset_id: m1,
                                    m2.dataset_id: m2})

        self.assertEqual(node.manifestations, {m1.dataset_id: m1,
                                               m2.dataset_id: m2})

    def test_applications_contains_applications(self):
        """
        ``Node.applications`` must be ``Application`` instances.
        """
        self.assertRaises(TypeError,
                          Node, hostname=u"xxx", applications=[None])

    def test_manifestations_keys_are_their_ids(self):
        """
        The keys of the ``manifestations`` attribute must match the
        value's ``dataset_id`` attribute.
        """
        self.assertRaises(InvariantException,
                          Node, hostname=u"xxx",
                          manifestations={u"123": MANIFESTATION})


class NodeStateTests(SynchronousTestCase):
    """
    Tests for ``NodeState``.
    """
    def test_no_uuid(self):
        """
        If no UUID is given, a UUID is generated from the hostname.

        This is done for backwards compatibility with existing tests, and
        should be removed eventually.
        """
        node = NodeState(hostname=u'1.2.3.4')
        self.assertIsInstance(node.uuid, UUID)

    def test_uuid(self):
        """
        ``NodeState`` can be created with a UUID.
        """
        uuid = uuid4()
        node = NodeState(hostname=u'1.2.3.4', uuid=uuid)
        self.assertEqual(node.uuid, uuid)

    def test_iclusterstatechange(self):
        """
        ``NodeState`` instances provide ``IClusterStateChange``.
        """
        self.assertTrue(
            verifyObject(IClusterStateChange, NodeState(hostname=u"1.2.3.4"))
        )

    def test_update_cluster_state(self):
        """
        ``NodeState.update_cluster_state`` returns a new ``DeploymentState``
        with the state of the ``NodeState`` with the matching ``hostname``
        replaced with its own state.
        """
        hostname = u"1.2.3.4"
        apps = {APP1}
        manifestations = {MANIFESTATION.dataset_id: MANIFESTATION}
        node = NodeState(
            hostname=hostname,
            applications=None,
            manifestations=None,
        )
        app_state = node.set(applications=apps)
        data_state = node.set(manifestations=manifestations)
        cluster = DeploymentState(nodes={app_state})
        changed_cluster = data_state.update_cluster_state(cluster)
        self.assertEqual(
            DeploymentState(nodes={
                NodeState(
                    hostname=hostname,
                    applications=apps,
                    manifestations=manifestations,
                )
            }),
            changed_cluster
        )

    def test_manifestations_keys_are_their_ids(self):
        """
        The keys of the ``manifestations`` attribute must match the
        value's ``dataset_id`` attribute.
        """
        self.assertRaises(InvariantException,
                          NodeState, hostname=u"xxx",
                          manifestations={u"123": MANIFESTATION})

    def test_no_manifestations(self):
        """
        A ``NodeState`` may have ``manifestations`` set to ``None``, indicating
        ignorance of the correct value.
        """
        self.assertEqual(
            NodeState(hostname=u"1.2.3.4", manifestations=None).manifestations,
            None)

    def test_no_applications(self):
        """
        A ``NodeState`` may have ``applications`` set to ``None``, indicating
        ignorance of the correct value.
        """
        self.assertEqual(
            NodeState(hostname=u"1.2.3.4", applications=None).applications,
            None)

    def test_no_paths(self):
        """
        A ``NodeState`` may have ``paths`` set to ``None``, indicating
        ignorance of the correct value.
        """
        self.assertEqual(
            NodeState(hostname=u"1.2.3.4", paths=None).paths,
            None)

    def test_no_used_ports(self):
        """
        A ``NodeState`` may have ``used_ports`` set to ``None``, indicating
        ignorance of the correct value.
        """
        self.assertEqual(
            NodeState(hostname=u"1.2.3.4", used_ports=None).used_ports,
            None)


class NonManifestDatasetsInitTests(make_with_init_tests(
        record_type=NonManifestDatasets,
        kwargs=dict(datasets={
            MANIFESTATION.dataset.dataset_id: MANIFESTATION.dataset,
        })
)):
    """
    Tests for ``NonManifestDatasets.__init__``.
    """


class NonManifestDatasetsTests(SynchronousTestCase):
    """
    Tests for ``NonManifestDatasets``.
    """
    def test_iclusterstatechange(self):
        """
        ``NonManifestDatasets`` instances provide ``IClusterStateChange``.
        """
        self.assertTrue(
            verifyObject(IClusterStateChange, NonManifestDatasets())
        )

    def test_manifestations_keys_are_their_ids(self):
        """
        The keys of the ``datasets`` attribute must match the value's
        ``dataset_id`` attribute.
        """
        self.assertRaises(
            InvariantException,
            NonManifestDatasets,
            datasets={unicode(uuid4()): Dataset(dataset_id=unicode(uuid4()))},
        )

    def test_update_cluster_state(self):
        """
        ``NonManifestDatasets.update_cluster_state`` returns a new
        ``DeploymentState`` instance with its ``nonmanifest_datasets`` field
        replaced with the value of the ``NonManifestDatasets.datasets`` field.
        """
        dataset = Dataset(dataset_id=unicode(uuid4()))
        datasets = {dataset.dataset_id: dataset}
        nonmanifest = NonManifestDatasets(datasets=datasets)
        deployment = DeploymentState()
        updated = nonmanifest.update_cluster_state(deployment)
        self.assertEqual(
            datasets, thaw(updated.nonmanifest_datasets)
        )


class DeploymentInitTests(make_with_init_tests(
        record_type=Deployment,
        kwargs=dict(nodes=pset([
            Node(hostname=u'node1.example.com', applications=frozenset()),
            Node(hostname=u'node2.example.com', applications=frozenset())
        ]))
)):
    """
    Tests for ``Deployment.__init__``.
    """


class GetNodeTests(SynchronousTestCase):
    """
    Tests for ``Deployment.get_node`` and ``DeploymentState.get_node``.
    """
    def test_deployment_with_node(self):
        """
        If the ``Deployment`` has a ``Node`` with a matching hostname,
        ``get_node`` returns it.
        """
        ip = u"127.0.0.1"
        identifier = uuid4()
        node = Node(uuid=identifier, hostname=ip, applications={APP1})
        trap = Node(uuid=uuid4(), hostname=u"192.168.1.1")
        config = Deployment(nodes={node, trap})
        self.assertEqual(node, config.get_node(identifier))

    def test_deployment_without_node(self):
        """
        If the ``Deployment`` has no ``Node`` with a matching hostname,
        ``get_node`` returns a new empty ``Node`` with the given hostname.
        """
        ip = u"127.0.0.1"
        identifier = uuid4()
        trap = Node(uuid=uuid4(), hostname=u"192.168.1.1")
        config = Deployment(nodes={trap})
        self.assertEqual(
            Node(uuid=identifier, hostname=ip),
            config.get_node(identifier, hostname=ip)
        )

    def test_deploymentstate_with_node(self):
        """
        If the ``Deployment`` has a ``NodeState`` with a matching uuid,
        ``get_nodes`` returns it.
        """
        ip = u"127.0.0.1"
        identifier = uuid4()
        node = NodeState(uuid=identifier, hostname=ip)
        state = DeploymentState(nodes={node})
        self.assertIs(node, state.get_node(identifier))

    def test_deploymentstate_without_node(self):
        """
        If the ``DeploymentState`` has no ``NodeState`` with a matching
        uuid, ``get_node`` returns a new empty ``NodeState`` with the given
        uuid and defaults.
        """
        identifier = uuid4()
        trap = NodeState(uuid=uuid4(), hostname=u"192.168.1.1")
        state = DeploymentState(nodes={trap})
        self.assertEqual(
            NodeState(uuid=identifier, hostname=u"1.2.3.4"),
            state.get_node(identifier, hostname=u"1.2.3.4"),
        )


class DeploymentTests(SynchronousTestCase):
    """
    Tests for ``Deployment``.
    """
    def test_applications(self):
        """
        ``Deployment.applications()`` returns applications from all nodes.
        """
        node = Node(
            hostname=u"node1.example.com",
            applications=frozenset({
                Application(name=u'mysql-clusterhq',
                            image=DockerImage.from_string(u"image")),
                Application(name=u'site-clusterhq.com',
                            image=DockerImage.from_string(u"image"))}),
        )
        another_node = Node(
            hostname=u"node2.example.com",
            applications=frozenset({Application(
                name=u'site-clusterhq.com',
                image=DockerImage.from_string(u"image"))}),
        )
        deployment = Deployment(nodes=frozenset([node, another_node]))
        self.assertEqual(sorted(list(deployment.applications())),
                         sorted(list(node.applications) +
                                list(another_node.applications)))

    def test_update_node_new(self):
        """
        When doing ``update_node()``, if the given ``Node`` has hostname not
        in existing ``Deployment`` then just add new ``Node`` to new
        ``Deployment``.
        """
        node = Node(
            hostname=u"node1.example.com",
            applications=frozenset({Application(
                name=u'postgresql-clusterhq',
                image=DockerImage.from_string(u"image"))}))
        another_node = Node(
            hostname=u"node2.example.com",
            applications=frozenset({Application(
                name=u'site-clusterhq.com',
                image=DockerImage.from_string(u"image"))}),
        )
        original = Deployment(nodes=frozenset([node]))
        updated = original.update_node(another_node)
        self.assertEqual((original, updated),
                         (Deployment(nodes=frozenset([node])),
                          Deployment(nodes=frozenset([node, another_node]))))

    def test_update_node_replace(self):
        """
        When doing ``update_node()``, if the given ``Node`` has hostname in
        existing ``Deployment`` node then replace that ``Node`` in the new
        ``Deployment``.
        """
        node = Node(
            hostname=u"node1.example.com",
            applications=frozenset({Application(
                name=u'postgresql-clusterhq',
                image=DockerImage.from_string(u"image"))}))
        another_node = Node(
            hostname=u"node2.example.com",
            applications=frozenset({Application(
                name=u'site-clusterhq.com',
                image=DockerImage.from_string(u"image"))}),
        )
        updated_node = Node(
            hostname=u"node1.example.com",
            applications=frozenset())

        original = Deployment(nodes=frozenset([node, another_node]))
        updated = original.update_node(updated_node)
        self.assertEqual((original, updated),
                         (Deployment(nodes=frozenset([node, another_node])),
                          Deployment(nodes=frozenset([
                              updated_node, another_node]))))

    def test_move_application(self):
        """
        Moving an ``Application`` from one node to another results in a new
        ``Deployment`` instance reflecting the updated configuration.
        """
        application = Application(
            name=u"mycontainer",
            image=DockerImage.from_string(u"busybox")
        )
        original_nodes = [
            Node(
                hostname=u"192.0.2.1",
                applications=[application]
            ),
            Node(
                hostname=u"192.0.2.2",
                applications=[]
            ),
        ]
        updated_nodes = [
            Node(
                hostname=u"192.0.2.1",
                applications=[]
            ),
            Node(
                hostname=u"192.0.2.2",
                applications=[application]
            ),
        ]
        original = Deployment(nodes=original_nodes)
        expected = Deployment(nodes=updated_nodes)
        updated = original.move_application(application, original_nodes[1])
        self.assertEqual(updated, expected)

    def test_move_non_existent_application(self):
        """
        Attempting to move an ``Application`` that does not exist on the
        cluster has no effect and therefore results in an identical
        ``Deployment`` instance to the one we started with.
        """
        application = Application(
            name=u"mycontainer",
            image=DockerImage.from_string(u"busybox")
        )
        existing_application = Application(
            name=u"realbusybox",
            image=DockerImage.from_string(u"busybox")
        )
        nodes = [
            Node(
                hostname=u"192.0.2.1",
                applications=[existing_application]
            ),
            Node(
                hostname=u"192.0.2.2",
                applications=[]
            ),
        ]
        original = Deployment(nodes=nodes)
        updated = original.move_application(application, nodes[1])
        self.assertEqual(original, updated)

    def test_move_application_new_node(self):
        """
        Moving an ``Application`` from one node to another not previously in
        this deployment results in a new ``Deployment`` instance reflecting
        the updated configuration.
        """
        application = Application(
            name=u"mycontainer",
            image=DockerImage.from_string(u"busybox")
        )
        original_nodes = [
            Node(
                hostname=u"192.0.2.1",
                applications=[application]
            ),
            Node(
                hostname=u"192.0.2.2",
                applications=[]
            ),
        ]
        updated_nodes = [
            Node(
                hostname=u"192.0.2.1",
                applications=[]
            ),
            Node(
                hostname=u"192.0.2.2",
                applications=[]
            ),
            Node(
                hostname=u"192.0.2.3",
                applications=[application]
            ),
        ]
        original = Deployment(nodes=original_nodes)
        expected = Deployment(nodes=updated_nodes)
        updated = original.move_application(
            application,
            Node(hostname=u"192.0.2.3")
        )
        self.assertEqual(updated, expected)

    def test_move_application_same_node(self):
        """
        Moving an ``Application`` from one node to where the target node is
        the same node as currently hosts the application results in a
        ``Deployment`` instance identical to the one we started with.
        """
        application = Application(
            name=u"mycontainer",
            image=DockerImage.from_string(u"busybox")
        )
        nodes = [
            Node(
                hostname=u"192.0.2.1",
                applications=[application]
            ),
            Node(
                hostname=u"192.0.2.2",
                applications=[]
            ),
        ]
        original = Deployment(nodes=nodes)
        updated = original.move_application(application, nodes[0])
        self.assertEqual(original, updated)


class RestartOnFailureTests(SynchronousTestCase):
    """
    Tests for ``RestartOnFailure``.
    """

    def test_maximum_retry_count_not_zero(self):
        """
        ``RestartOnFailure.__init__`` raises ``ValueError`` if the specified
        maximum retry count is 0.
        """
        self.assertRaises(
            InvariantException,
            RestartOnFailure, maximum_retry_count=0)

    def test_maximum_retry_count_not_negative(self):
        """
        ``RestartOnFailure.__init__`` raises ``ValueError`` if the specified
        maximum retry count is negative.
        """
        self.assertRaises(
            InvariantException,
            RestartOnFailure, maximum_retry_count=-1)

    def test_maximum_retry_count_postive(self):
        """
        ``RestartOnFailure.__init__`` does not raise if the specified
        maximum retry count is positive.
        """
        RestartOnFailure(maximum_retry_count=1)

    def test_maximum_retry_count_none(self):
        """
        ``RestartOnFailure.__init__`` does not raise if the specified
        maximum retry count is ``None``.
        """
        RestartOnFailure()

    def test_maximum_retry_count_not_integer(self):
        """
        ``RestartOnFailure.__init__`` raises ``TypeError`` if the supplied
        ``maximum_retry_count`` is not an ``int``
        """
        self.assertRaises(
            InvariantException,
            RestartOnFailure, maximum_retry_count='foo'
        )


class AttachedVolumeTests(SynchronousTestCase):
    """
    Tests for ``AttachedVolume``.
    """
    def test_dataset(self):
        """
        ``AttachedVolume.dataset`` is the same as
        ``AttachedVolume.manifestation.dataset``.
        """
        volume = AttachedVolume(
            manifestation=Manifestation(dataset=Dataset(dataset_id=u"jalkjlk"),
                                        primary=True),
            mountpoint=FilePath(b"/blah"))
        self.assertIs(volume.dataset, volume.manifestation.dataset)


class PSetFieldTests(SynchronousTestCase):
    """
    Tests for ``pset_field``.

    This will hopefully be contributed upstream to pyrsistent, thus the
    slightly different testing style.
    """
    def test_initial_value(self):
        """
        ``pset_field`` results in initial value that is empty.
        """
        class Record(PRecord):
            value = pset_field(int)
        assert Record() == Record(value=[])

    def test_custom_initial(self):
        """
        A custom initial value can be passed in.
        """
        class Record(PRecord):
            value = pset_field(int, initial=(1, 2))
        assert Record() == Record(value=[1, 2])

    def test_factory(self):
        """
        ``pset_field`` has a factory that creates a ``PSet``.
        """
        class Record(PRecord):
            value = pset_field(int)
        record = Record(value=[1, 2])
        assert isinstance(record.value, PSet)

    def test_checked_set(self):
        """
        ``pset_field`` results in a set that enforces its type.
        """
        class Record(PRecord):
            value = pset_field(int)
        record = Record(value=[1, 2])
        self.assertRaises(TypeError, record.value.add, "hello")

    def test_type(self):
        """
        ``pset_field`` enforces its type.
        """
        class Record(PRecord):
            value = pset_field(int)
        record = Record()
        self.assertRaises(TypeError, record.set, "value", None)

    def test_mandatory(self):
        """
        ``pset_field`` is a mandatory field.
        """
        class Record(PRecord):
            value = pset_field(int)
        record = Record(value=[1])
        self.assertRaises(InvariantException, record.remove, "value")

    def test_default_non_optional(self):
        """
        By default ``pset_field`` is non-optional, i.e. does not allow
        ``None``.
        """
        class Record(PRecord):
            value = pset_field(int)
        self.assertRaises(TypeError, Record, value=None)

    def test_explicit_non_optional(self):
        """
        If ``optional`` argument is ``False`` then ``pset_field`` is
        non-optional, i.e. does not allow ``None``.
        """
        class Record(PRecord):
            value = pset_field(int, optional=False)
        self.assertRaises(TypeError, Record, value=None)

    def test_optional(self):
        """
        If ``optional`` argument is true, ``None`` is acceptable alternative
        to a set.
        """
        class Record(PRecord):
            value = pset_field(int, optional=True)
        assert ((Record(value=[1, 2]).value, Record(value=None).value) ==
                (pset([1, 2]), None))

    def test_name(self):
        """
        The created set class name is based on the type of items in the set.
        """
        class Something(object):
            pass

        class Record(PRecord):
            value = pset_field(Something)
            value2 = pset_field(int)
        assert ((Record().value.__class__.__name__,
                 Record().value2.__class__.__name__) ==
                ("SomethingPSet", "IntPSet"))


class PVectorFieldTests(SynchronousTestCase):
    """
    Tests for ``pvector_field``.

    This will hopefully be contributed upstream to pyrsistent, thus the
    slightly different testing style.
    """
    def test_initial_value(self):
        """
        ``pvector_field`` results in initial value that is empty.
        """
        class Record(PRecord):
            value = pvector_field(int)
        assert Record() == Record(value=[])

    def test_custom_initial(self):
        """
        A custom initial value can be passed in.
        """
        class Record(PRecord):
            value = pvector_field(int, initial=(1, 2))
        assert Record() == Record(value=[1, 2])

    def test_factory(self):
        """
        ``pvector_field`` has a factory that creates a ``PVector``.
        """
        class Record(PRecord):
            value = pvector_field(int)
        record = Record(value=[1, 2])
        assert isinstance(record.value, PVector)

    def test_checked_vector(self):
        """
        ``pvector_field`` results in a vector that enforces its type.
        """
        class Record(PRecord):
            value = pvector_field(int)
        record = Record(value=[1, 2])
        self.assertRaises(TypeError, record.value.append, "hello")

    def test_type(self):
        """
        ``pvector_field`` enforces its type.
        """
        class Record(PRecord):
            value = pvector_field(int)
        record = Record()
        self.assertRaises(TypeError, record.set, "value", None)

    def test_mandatory(self):
        """
        ``pvector_field`` is a mandatory field.
        """
        class Record(PRecord):
            value = pvector_field(int)
        record = Record(value=[1])
        self.assertRaises(InvariantException, record.remove, "value")

    def test_default_non_optional(self):
        """
        By default ``pvector_field`` is non-optional, i.e. does not allow
        ``None``.
        """
        class Record(PRecord):
            value = pvector_field(int)
        self.assertRaises(TypeError, Record, value=None)

    def test_explicit_non_optional(self):
        """
        If ``optional`` argument is ``False`` then ``pvector_field`` is
        non-optional, i.e. does not allow ``None``.
        """
        class Record(PRecord):
            value = pvector_field(int, optional=False)
        self.assertRaises(TypeError, Record, value=None)

    def test_optional(self):
        """
        If ``optional`` argument is true, ``None`` is acceptable alternative
        to a sequence.
        """
        class Record(PRecord):
            value = pvector_field(int, optional=True)
        assert ((Record(value=[1, 2]).value, Record(value=None).value) ==
                (pvector([1, 2]), None))

    def test_name(self):
        """
        The created set class name is based on the type of items in the set.
        """
        class Something(object):
            pass

        class Record(PRecord):
            value = pvector_field(Something)
            value2 = pvector_field(int)
        assert ((Record().value.__class__.__name__,
                 Record().value2.__class__.__name__) ==
                ("SomethingPVector", "IntPVector"))


class PMapFieldTests(SynchronousTestCase):
    """
    Tests for ``pmap_field``.

    This will hopefully be contributed upstream to pyrsistent, thus the
    slightly different testing style.
    """
    def test_initial_value(self):
        """
        ``pmap_field`` results in initial value that is empty.
        """
        class Record(PRecord):
            value = pmap_field(int, int)
        assert Record() == Record(value={})

    def test_factory(self):
        """
        ``pmap_field`` has a factory that creates a ``PMap``.
        """
        class Record(PRecord):
            value = pmap_field(int, int)
        record = Record(value={1:  1234})
        assert isinstance(record.value, PMap)

    def test_checked_map_key(self):
        """
        ``pmap_field`` results in a map that enforces its key type.
        """
        class Record(PRecord):
            value = pmap_field(int, type(None))
        record = Record(value={1: None})
        self.assertRaises(TypeError, record.value.set, "hello", None)

    def test_checked_map_value(self):
        """
        ``pmap_field`` results in a map that enforces its value type.
        """
        class Record(PRecord):
            value = pmap_field(int, type(None))
        record = Record(value={1: None})
        self.assertRaises(TypeError, record.value.set, 2, 4)

    def test_mandatory(self):
        """
        ``pmap_field`` is a mandatory field.
        """
        class Record(PRecord):
            value = pmap_field(int, int)
        record = Record()
        self.assertRaises(InvariantException, record.remove, "value")

    def test_default_non_optional(self):
        """
        By default ``pmap_field`` is non-optional, i.e. does not allow
        ``None``.
        """
        class Record(PRecord):
            value = pmap_field(int, int)
        # Ought to be TypeError, but pyrsistent doesn't quite allow that:
        self.assertRaises(AttributeError, Record, value=None)

    def test_explicit_non_optional(self):
        """
        If ``optional`` argument is ``False`` then ``pmap_field`` is
        non-optional, i.e. does not allow ``None``.
        """
        class Record(PRecord):
            value = pmap_field(int, int, optional=False)
        # Ought to be TypeError, but pyrsistent doesn't quite allow that:
        self.assertRaises(AttributeError, Record, value=None)

    def test_optional(self):
        """
        If ``optional`` argument is true, ``None`` is acceptable alternative
        to a set.
        """
        class Record(PRecord):
            value = pmap_field(int, int, optional=True)
        self.assertEqual(
            (Record(value={1: 2}).value, Record(value=None).value),
            (pmap({1: 2}), None))

    def test_name(self):
        """
        The created map class name is based on the types of items in the map.
        """
        class Something(object):
            pass

        class Another(object):
            pass

        class Record(PRecord):
            value = pmap_field(Something, Another)
            value2 = pmap_field(int, float)
        assert ((Record().value.__class__.__name__,
                 Record().value2.__class__.__name__) ==
                ("SomethingAnotherPMap", "IntFloatPMap"))

    def test_invariant(self):
        """
        The ``invariant`` parameter is passed through to ``field``.
        """
        class Record(PRecord):
            value = pmap_field(
                int, int,
                invariant=(
                    lambda pmap: (len(pmap) == 1, "Exactly one item required.")
                )
            )
        self.assertRaises(InvariantException, Record, value={})
        self.assertRaises(InvariantException, Record, value={1: 2, 3: 4})
        assert Record(value={1: 2}).value == {1: 2}


class DeploymentStateTests(SynchronousTestCase):
    """
    Tests for ``DeploymentState``.
    """
    def test_update_node_new(self):
        """
        When doing ``update_node()``, if the given ``NodeState`` has hostname
        not in the existing ``DeploymentState`` then just add new
        ``NodeState`` to new ``DeploymentState``.
        """
        dataset_id = unicode(uuid4())
        manifestation = Manifestation(dataset=Dataset(dataset_id=dataset_id),
                                      primary=True)
        node = NodeState(
            hostname=u"node1.example.com",
            applications={Application(
                name=u'postgresql-clusterhq',
                image=DockerImage.from_string(u"image"))},
            manifestations={dataset_id: manifestation})
        another_node = NodeState(
            hostname=u"node2.example.com",
            applications=frozenset({Application(
                name=u'site-clusterhq.com',
                image=DockerImage.from_string(u"image"))}),
        )
        original = DeploymentState(nodes=[node])
        updated = original.update_node(another_node)
        self.assertEqual((original, updated),
                         (DeploymentState(nodes=[node]),
                          DeploymentState(nodes=[node, another_node])))

    def test_update_node_replace(self):
        """
        When doing ``update_node()``, if the given ``NodeState`` has hostname
        in existing ``DeploymentState`` node then update all non-``None``
        attributes that ``NodeState`` in the new ``Deployment``.
        """
        dataset_id = unicode(uuid4())
        manifestation = Manifestation(dataset=Dataset(dataset_id=dataset_id),
                                      primary=True)
        end_node = NodeState(
            hostname=u"node1.example.com",
            applications=frozenset({Application(
                name=u'site-clusterhq.com',
                image=DockerImage.from_string(u"image"))}),
            used_ports=[1, 2],
            paths={dataset_id: FilePath(b"/xxx")},
            manifestations={dataset_id: manifestation})

        update_applications = end_node.update(dict(
            manifestations=None,
            paths=None,
        ))
        update_manifestations = end_node.update(dict(
            applications=None,
            used_ports=None,
        ))

        original = DeploymentState(
            nodes=[NodeState(hostname=u"node1.example.com")])
        updated = original.update_node(update_applications).update_node(
            update_manifestations)
        self.assertEqual(updated, DeploymentState(nodes=[end_node]))

    def test_nonmanifest_datasets_keys_are_their_ids(self):
        """
        The keys of the ``nonmanifest_datasets`` attribute must match the
        value's ``dataset_id`` attribute.
        """
        self.assertRaises(InvariantException,
                          DeploymentState,
                          nonmanifest_datasets={u"123": MANIFESTATION.dataset})


class SameNodeTests(SynchronousTestCase):
    """
    Tests for ``same_node``.
    """
    def test_node(self):
        """
        ``same_node`` returns ``True`` if two ``Node``s have the same UUID.
        """
        node1 = Node(uuid=uuid4(), hostname=u"1.2.3.4")
        node2 = Node(uuid=node1.uuid, hostname=u"1.2.3.5")
        node3 = Node(uuid=uuid4(), hostname=u"1.2.3.4")
        self.assertEqual([same_node(node1, node2), same_node(node1, node3)],
                         [True, False])

    def test_nodestate(self):
        """
        ``same_node`` returns ``True`` if two ``NodeState``s have the same
        UUID.
        """
        node1 = NodeState(uuid=uuid4(), hostname=u"1.2.3.4")
        node2 = NodeState(uuid=node1.uuid, hostname=u"1.2.3.5")
        node3 = NodeState(uuid=uuid4(), hostname=u"1.2.3.4")
        self.assertEqual([same_node(node1, node2), same_node(node1, node3)],
                         [True, False])

    def test_both(self):
        """
        ``same_node`` returns ``True`` if a ``Node`` and ``NodeState`` have
        the same UUID.
        """
        node1 = Node(uuid=uuid4(), hostname=u"1.2.3.4")
        node2 = NodeState(uuid=node1.uuid, hostname=u"1.2.3.5")
        node3 = NodeState(uuid=uuid4(), hostname=u"1.2.3.4")
        self.assertEqual([same_node(node1, node2), same_node(node1, node3)],
                         [True, False])<|MERGE_RESOLUTION|>--- conflicted
+++ resolved
@@ -17,11 +17,7 @@
 from zope.interface.verify import verifyObject
 
 from ...testtools import make_with_init_tests
-<<<<<<< HEAD
-from .._model import pset_field, pmap_field, ip_to_uuid
-=======
-from .._model import pset_field, pmap_field, pvector_field
->>>>>>> b9a5058c
+from .._model import pset_field, pmap_field, pvector_field, ip_to_uuid
 from .. import (
     IClusterStateChange,
     Application, DockerImage, Node, Deployment, AttachedVolume, Dataset,
