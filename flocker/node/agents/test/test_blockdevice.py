--- conflicted
+++ resolved
@@ -9,14 +9,8 @@
 from os import getuid
 import time
 from uuid import UUID, uuid4
-<<<<<<< HEAD
 from subprocess import STDOUT, PIPE, Popen, CalledProcessError
-=======
-from subprocess import (
-    STDOUT, PIPE, Popen, check_output, check_call, CalledProcessError,
-)
 from stat import S_IRWXU
->>>>>>> 64bb8997
 
 from bitmath import Byte, MB, MiB, GB, GiB
 
