# Copyright 2015 ClusterHQ Inc.  See LICENSE file for details.
"""
Wallclock metric tests for the control service benchmarks.
"""

from twisted.internet.task import Clock
from twisted.internet.defer import maybeDeferred

from benchmark.metrics import WallClock
from flocker.testtools import TestCase


<<<<<<< HEAD
# XXX FLOC-3281 Change to flocker.testtools.TestCase after FLOC-3077 is merged
class WallClockTests(SynchronousTestCase):
=======
class WallClockTests(TestCase):
>>>>>>> 00514a44

    def test_wallclock(self):
        """
        Returns the difference in time from before and after call to
        function.
        """
        clock = Clock()
        wallclock = WallClock(clock, None)
        d = wallclock.measure(maybeDeferred, clock.advance, 1.23)
        self.assertEqual(self.successResultOf(d), 1.23)<|MERGE_RESOLUTION|>--- conflicted
+++ resolved
@@ -10,12 +10,7 @@
 from flocker.testtools import TestCase
 
 
-<<<<<<< HEAD
-# XXX FLOC-3281 Change to flocker.testtools.TestCase after FLOC-3077 is merged
-class WallClockTests(SynchronousTestCase):
-=======
 class WallClockTests(TestCase):
->>>>>>> 00514a44
 
     def test_wallclock(self):
         """
