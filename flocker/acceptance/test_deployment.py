--- conflicted
+++ resolved
@@ -99,43 +99,6 @@
             }
         }
 
-<<<<<<< HEAD
-            flocker_deploy(self, config_deployment, config_application)
-            d = get_test_cluster()
-            d.addCallback(lambda cluster: get_node_state(cluster, node_1))
-
-            def got_state(result):
-                cluster, state = result
-                self.assertEqual(application, state[MONGO_APPLICATION])
-
-                # now we've verified the initial deployment has succeeded
-                # with the expected result, we will redeploy the same
-                # application with new deployment and app configs; the app
-                # config will specify a maximum size for the volume and
-                # the deployment config will ask flocker to push our app
-                # to the second node
-                config_deployment[u"nodes"][node_2] = [MONGO_APPLICATION]
-                config_deployment[u"nodes"][node_1] = []
-                app_config = config_application[
-                    u"applications"][MONGO_APPLICATION]
-                app_config[u"volume"][u"maximum_size"] = SIZE_100_MB
-
-                flocker_deploy(self, config_deployment, config_application)
-                d = get_node_state(cluster, node_2)
-
-                def got_state2(result):
-                    _, state = result
-                    application = mongo_application(int(SIZE_100_MB))
-
-                    # now we verify that the second deployment has moved the
-                    # app and cluster state on the new host gives the
-                    # expected maximum size for the deployed app's volume
-                    self.assertEqual(application, state[MONGO_APPLICATION])
-                d.addCallback(got_state2)
-                return d
-            d.addCallback(got_state)
-            return d
-=======
         # A mongo db with a 100MB quota
         application_2 = application_1.transform(
             ['volume', 'manifestation', 'dataset', 'maximum_size'],
@@ -147,7 +110,6 @@
         expected_container_2 = container_configuration_response(
             application_2, node_2
         )
->>>>>>> 0bebe5b9
 
         # The second configuration we supply to flocker-deploy
         container_configuration = (
