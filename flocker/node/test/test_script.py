# Copyright Hybrid Logic Ltd.  See LICENSE file for details.

"""
Tests for :module:`flocker.node.script`.
"""
import netifaces
import yaml

from jsonschema.exceptions import ValidationError

from zope.interface.verify import verifyObject

from twisted.internet.defer import Deferred
from twisted.python.filepath import FilePath
from twisted.trial.unittest import SynchronousTestCase
from twisted.application.service import Service
from twisted.internet.ssl import ClientContextFactory

from ...volume.testtools import make_volume_options_tests
from ...common.script import ICommandLineScript

from ..script import (
<<<<<<< HEAD
    AgentScript, ContainerAgentOptions,
    AgentServiceFactory, DatasetAgentOptions, validate_configuration,
    GenericAgentScript)
=======
    ZFSAgentScript, AgentScript, ContainerAgentOptions,
    AgentServiceFactory, DatasetAgentOptions, validate_configuration,
    _context_factory,
)


>>>>>>> 8fb84aea
from .._loop import AgentLoopService
from .._deploy import P2PManifestationDeployer
from ...testtools import MemoryCoreReactor
from ...ca.testtools import get_credential_sets


def setup_config(test):
    """
    Create a configuration file and certificates for a dataset agent in a
    temporary directory.

    Sets ``config`` attribute on the test instance with the path to the
    config file.

    :param test: A ``TestCase`` instance.
    """
    ca_set, _ = get_credential_sets()
    scratch_directory = FilePath(test.mktemp())
    scratch_directory.makedirs()
    test.config = scratch_directory.child('dataset-config.yml')
    test.config.setContent(
        yaml.safe_dump({
            u"control-service": {
                u"hostname": u"10.0.0.1",
                u"port": 1234,
            },
            u"dataset": {
                u"backend": u"zfs",
            },
            u"version": 1,
        }))
    ca_set.copy_to(scratch_directory, node=True)
    test.non_existent_file = scratch_directory.child('missing-config.yml')

deployer = object()


def deployer_factory_stub(**kw):
    if set(kw.keys()) != {"node_uuid", "hostname"}:
        raise TypeError("wrong arguments")
    return deployer


class ZFSGenericAgentScriptTests(SynchronousTestCase):
    """
    Tests for ``GenericAgentScript`` using ZFS configuration.
    """
    def setUp(self):
        setup_config(self)

    def test_main_starts_service(self):
        """
        ``GenericAgentScript.main`` starts the given service.
        """
        service = Service()
        options = DatasetAgentOptions()
        options.parseOptions([b"--agent-config", self.config.path])
        GenericAgentScript().main(MemoryCoreReactor(), options, service)
        self.assertTrue(service.running)

    def test_no_immediate_stop(self):
        """
        The ``Deferred`` returned from ``GenericAgentScript`` is not fired.
        """
        script = GenericAgentScript()
        options = DatasetAgentOptions()
        options.parseOptions([b"--agent-config", self.config.path])
        self.assertNoResult(script.main(MemoryCoreReactor(), options,
                                        Service()))

    def test_starts_convergence_loop(self):
        """
        ``GenericAgentScript.main`` starts a convergence loop service.
        """
        service = Service()
        options = DatasetAgentOptions()
        options.parseOptions([b"--agent-config", self.config.path])
        test_reactor = MemoryCoreReactor()
        GenericAgentScript().main(test_reactor, options, service)
        parent_service = service.parent
        # P2PManifestationDeployer is difficult to compare automatically,
        # so do so manually:
        deployer = parent_service.deployer
        parent_service.deployer = None
        self.assertEqual((parent_service, deployer.__class__,
                          deployer.volume_service,
                          parent_service.running),
                         (AgentLoopService(reactor=test_reactor,
                                           deployer=None,
                                           host=u"10.0.0.1",
                                           port=1234,
                                           context_factory=_context_factory(
                                               self.config.parent(),
                                               b"10.0.0.1", 1234)),
                          P2PManifestationDeployer, service, True))

    def test_default_port(self):
        """
        ``GenericAgentScript.main`` starts a convergence loop service with port
        4524 if no port is specified.
        """
        self.config.setContent(
            yaml.safe_dump({
                u"control-service": {
                    u"hostname": u"10.0.0.1",
                },
                u"dataset": {
                    u"backend": u"zfs",
                },
                u"version": 1,
            }))

        service = Service()
        options = DatasetAgentOptions()
        options.parseOptions([b"--agent-config", self.config.path])
        test_reactor = MemoryCoreReactor()
        GenericAgentScript().main(test_reactor, options, service)
        parent_service = service.parent
        # P2PManifestationDeployer is difficult to compare automatically,
        # so do so manually:
        deployer = parent_service.deployer
        parent_service.deployer = None
        self.assertEqual((parent_service, deployer.__class__,
                          deployer.volume_service,
                          parent_service.running),
                         (AgentLoopService(
                             reactor=test_reactor,
                             deployer=None,
                             host=u"10.0.0.1",
                             port=4524,
                             context_factory=ClientContextFactory()),
                          P2PManifestationDeployer, service, True))

    def test_config_validated(self):
        """
        ``GenericAgentScript.main`` validates the configuration file.
        """
        self.config.setContent("INVALID")

        service = Service()
        options = DatasetAgentOptions()
        options.parseOptions([b"--agent-config", self.config.path])
        test_reactor = MemoryCoreReactor()

        self.assertRaises(
            ValidationError,
            GenericAgentScript().main, test_reactor, options, service,
        )

    def test_missing_configuration_file(self):
        """
        ``GenericAgentScript.main`` raises an ``IOError`` if the given
        configuration file does not exist.
        """
        service = Service()
        options = DatasetAgentOptions()
        options.parseOptions([b"--agent-config", self.non_existent_file.path])
        test_reactor = MemoryCoreReactor()

        self.assertRaises(
            IOError,
            GenericAgentScript().main, test_reactor, options, service,
        )


def get_all_ips():
    """
    Find all IPs for this machine.

    :return: ``list`` of IP addresses (``bytes``).
    """
    ips = []
    interfaces = netifaces.interfaces()
    for interface in interfaces:
        addresses = netifaces.ifaddresses(interface)
        ipv4 = addresses.get(netifaces.AF_INET)
        if not ipv4:
            continue
        for address in ipv4:
            ips.append(address['addr'])
    return ips


class AgentServiceFactoryTests(SynchronousTestCase):
    """
    Tests for ``AgentServiceFactory``.
    """
    def setUp(self):
        setup_config(self)

    def test_get_service(self):
        """
        ``AgentServiceFactory.get_service`` creates an ``AgentLoopService``
        configured with the destination given in the config file given by the
        options.
        """
        reactor = MemoryCoreReactor()
        options = DatasetAgentOptions()
        options.parseOptions([b"--agent-config", self.config.path])
        service_factory = AgentServiceFactory(
            deployer_factory=deployer_factory_stub,
        )
        self.assertEqual(
            AgentLoopService(
                reactor=reactor,
                deployer=deployer,
                host=b"10.0.0.1",
                port=1234,
                # Simplest possible TLS context factory; not what we'd use
                # in practice.
                context_factory=ClientContextFactory(),
            ),
            service_factory.get_service(reactor, options)
        )

    def test_default_port(self):
        """
        ``AgentServiceFactory.get_service`` creates an ``AgentLoopService``
        configured with port 4524 if no port is specified.
        """
        self.config.setContent(
            yaml.safe_dump({
                u"control-service": {
                    u"hostname": u"10.0.0.2",
                },
                u"dataset": {
                    u"backend": u"zfs",
                },
                u"version": 1,
            }))

        reactor = MemoryCoreReactor()
        options = DatasetAgentOptions()
        options.parseOptions([b"--agent-config", self.config.path])
        service_factory = AgentServiceFactory(
            deployer_factory=deployer_factory_stub,
        )
        self.assertEqual(
            AgentLoopService(
                reactor=reactor,
                deployer=deployer,
                host=b"10.0.0.2",
                port=4524,
                context_factory=_context_factory(self.config.parent(),
                                                 b"10.0.0.2", 4524),
            ),
            service_factory.get_service(reactor, options)
        )

    def test_config_validated(self):
        """
        ``AgentServiceFactory.get_service`` validates the configuration file.
        """
        self.config.setContent("INVALID")
        reactor = MemoryCoreReactor()
        options = DatasetAgentOptions()
        options.parseOptions([b"--agent-config", self.config.path])
        service_factory = AgentServiceFactory(
            deployer_factory=deployer_factory_stub,
        )

        self.assertRaises(
            ValidationError,
            service_factory.get_service, reactor, options,
        )

    def test_deployer_factory_called_with_ip(self):
        """
        ``AgentServiceFactory.main`` calls its ``deployer_factory`` with one
        of the node's IPs.
        """
        spied = []

        def deployer_factory(node_uuid, hostname):
            spied.append(hostname)
            return object()

        reactor = MemoryCoreReactor()
        options = DatasetAgentOptions()
        options.parseOptions([b"--agent-config", self.config.path])
        agent = AgentServiceFactory(deployer_factory=deployer_factory)
        agent.get_service(reactor, options)
        self.assertIn(spied[0], get_all_ips())

    def test_missing_configuration_file(self):
        """
        ``AgentServiceFactory.get_service`` raises an ``IOError`` if the given
        configuration file does not exist.
        """
        reactor = MemoryCoreReactor()
        options = DatasetAgentOptions()
        options.parseOptions([b"--agent-config", self.non_existent_file.path])
        service_factory = AgentServiceFactory(
            deployer_factory=deployer_factory_stub,
        )

        self.assertRaises(
            IOError,
            service_factory.get_service, reactor, options,
        )


class AgentScriptTests(SynchronousTestCase):
    """
    Tests for ``AgentScript``.
    """
    def setUp(self):
        self.reactor = MemoryCoreReactor()
        self.options = DatasetAgentOptions()

    def test_interface(self):
        """
        ``AgentScript`` instances provide ``ICommandLineScript``.
        """
        self.assertTrue(
            verifyObject(
                ICommandLineScript,
                AgentScript(
                    service_factory=lambda reactor, options: Service()
                )
            )
        )

    def test_service_factory_called_with_main_arguments(self):
        """
        ``AgentScript`` calls the ``service_factory`` with the reactor
        and options passed to ``AgentScript.main``.
        """
        args = []
        service = Service()

        def service_factory(reactor, options):
            args.append((reactor, options))
            return service

        agent = AgentScript(service_factory=service_factory)
        agent.main(self.reactor, self.options)
        self.assertEqual([(self.reactor, self.options)], args)

    def test_main_starts_service(self):
        """
        ```AgentScript.main`` starts the service created by its
        ``service_factory`` .
        """
        service = Service()
        agent = AgentScript(
            service_factory=lambda reactor, options: service
        )
        agent.main(self.reactor, self.options)
        self.assertTrue(service.running)

    def test_main_stops_service(self):
        """
        When the reactor passed to ``AgentScript.main`` shuts down, the
        service created by the ``service_factory`` is stopped.
        """
        service = Service()
        agent = AgentScript(
            service_factory=lambda reactor, options: service
        )
        agent.main(self.reactor, self.options)
        self.reactor.fireSystemEvent("shutdown")
        self.assertFalse(service.running)

    def test_main_deferred_fires_after_service_stop(self):
        """
        The ``Deferred`` returned by ``AgentScript.main`` doesn't fire
        until after the ``Deferred`` returned by the ``stopService`` method of
        the service created by ``service_factory``.
        """
        shutdown_deferred = Deferred()

        class SlowShutdown(Service):
            def stopService(self):
                return shutdown_deferred

        service = SlowShutdown()
        agent = AgentScript(
            service_factory=lambda reactor, options: service
        )
        stop_deferred = agent.main(self.reactor, self.options)
        self.reactor.fireSystemEvent("shutdown")
        self.assertNoResult(stop_deferred)
        shutdown_deferred.callback(None)
        self.assertIs(None, self.successResultOf(stop_deferred))


def make_amp_agent_options_tests(options_type):
    """
    Create a test case which contains the tests that should apply to any and
    all convergence agents (dataset or container).

    :param options_type: An ``Options`` subclass  to be tested.

    :return: A ``SynchronousTestCase`` subclass defining tests for that options
        type.
    """

    class Tests(SynchronousTestCase):
        def setUp(self):
            self.options = options_type()
            self.scratch_directory = FilePath(self.mktemp())
            self.scratch_directory.makedirs()
            self.sample_content = yaml.safe_dump({
                u"control-service": {
                    u"hostname": u"10.0.0.1",
                    u"port": 4524,
                },
                u"version": 1,
            })
            self.config = self.scratch_directory.child('dataset-config.yml')
            self.config.setContent(self.sample_content)

        def test_default_config_file(self):
            """
            The default config file is a FilePath with path
            ``/etc/flocker/agent.yml``.
            """
            self.options.parseOptions([])
            self.assertEqual(
                self.options["agent-config"],
                FilePath("/etc/flocker/agent.yml"))

        def test_custom_config_file(self):
            """
            The ``--config-file`` command-line option allows configuring
            the config file.
            """
            self.options.parseOptions(
                [b"--agent-config", b"/etc/foo.yml"])
            self.assertEqual(
                self.options["agent-config"],
                FilePath("/etc/foo.yml"))

    return Tests


class ValidateConfigurationTests(SynchronousTestCase):
    """
    Tests for :func:`validate_configuration`.
    """

    def setUp(self):
        # This is a sample working configuration which tests can modify.
        self.configuration = {
            u"control-service": {
                u"hostname": u"10.0.0.1",
                u"port": 1234,
            },
            u"dataset": {
                u"backend": u"zfs",
                u"pool": u"custom-pool",
            },
            "version": 1,
        }

    def test_valid_zfs_configuration(self):
        """
        No exception is raised when validating a valid configuration with a
        ZFS backend.
        """
        # Nothing is raised
        validate_configuration(self.configuration)

    def test_valid_loopback_configuration(self):
        """
        No exception is raised when validating a valid configuration with a
        loopback backend.
        """
        self.configuration['dataset'] = {
            u"backend": u"loopback",
            u"pool": u"custom-pool",
        }
        # Nothing is raised
        validate_configuration(self.configuration)

    def test_port_optional(self):
        """
        The control service agent's port is optional.
        """
        self.configuration['control-service'].pop('port')
        # Nothing is raised
        validate_configuration(self.configuration)

    def test_zfs_pool_optional(self):
        """
        No exception is raised when validating a ZFS backend is specified but
        a ZFS pool is not.
        """
        self.configuration['dataset'] = {
            u"backend": u"zfs",
        }
        # Nothing is raised
        validate_configuration(self.configuration)

    def test_loopback_pool_optional(self):
        """
        No exception is raised when validating a loopback backend is specified
        but a loopback pool is not.
        """
        self.configuration['dataset'] = {
            u"backend": u"loopback",
        }
        # Nothing is raised
        validate_configuration(self.configuration)

    def test_error_on_invalid_configuration_type(self):
        """
        A ``ValidationError`` is raised if the config file is not formatted
        as a dictionary.
        """
        self.configuration = "INVALID"
        self.assertRaises(
            ValidationError, validate_configuration, self.configuration)

    def test_error_on_invalid_hostname(self):
        """
        A ``ValidationError`` is raised if the given control service
        hostname is not a valid hostname.
        """
        self.configuration['control-service']['hostname'] = u"-1"
        self.assertRaises(
            ValidationError, validate_configuration, self.configuration)

    def test_error_on_missing_control_service(self):
        """
        A ``ValidationError`` is raised if the config file does not
        contain a ``u"control-service"`` key.
        """
        self.configuration.pop('control-service')
        self.assertRaises(
            ValidationError, validate_configuration, self.configuration)

    def test_error_on_missing_hostname(self):
        """
        A ``ValidationError`` is raised if the config file does not
        contain a hostname in the ``u"control-service"`` key.
        """
        self.configuration['control-service'].pop('hostname')
        self.assertRaises(
            ValidationError, validate_configuration, self.configuration)

    def test_error_on_missing_version(self):
        """
        A ``ValidationError`` is raised if the config file does not contain
        a ``u"version"`` key.
        """
        self.configuration.pop('version')
        self.assertRaises(
            ValidationError, validate_configuration, self.configuration)

    def test_error_on_high_version(self):
        """
        A ``ValidationError`` is raised if the version specified is greater
        than 1.
        """
        self.configuration['version'] = 2
        self.assertRaises(
            ValidationError, validate_configuration, self.configuration)

    def test_error_on_low_version(self):
        """
        A ``ValidationError`` is raised if the version specified is lower
        than 1.
        """
        self.configuration['version'] = 0
        self.assertRaises(
            ValidationError, validate_configuration, self.configuration)

    def test_error_on_invalid_port(self):
        """
        The control service agent's port must be an integer.
        """
        self.configuration['control-service']['port'] = 1.1
        self.assertRaises(
            ValidationError, validate_configuration, self.configuration)

    def test_error_on_missing_dataset(self):
        """
        A ``ValidationError`` is raised if the config file does not contain
        a ``u"dataset"`` key.
        """
        self.configuration.pop('dataset')
        self.assertRaises(
            ValidationError, validate_configuration, self.configuration)

    def test_error_on_missing_dataset_backend(self):
        """
        The dataset key must contain a backend type.
        """
        self.configuration['dataset'] = {}
        self.assertRaises(
            ValidationError, validate_configuration, self.configuration)

    def test_error_on_invalid_dataset_type(self):
        """
        The dataset key must contain a valid dataset type.
        """
        self.configuration['dataset'] = {"backend": "invalid"}
        self.assertRaises(
            ValidationError, validate_configuration, self.configuration)


class DatasetAgentOptionsTests(
        make_amp_agent_options_tests(DatasetAgentOptions)
):
    """
    Tests for ``DatasetAgentOptions``.
    """


class ContainerAgentOptionsTests(
        make_amp_agent_options_tests(ContainerAgentOptions)
):
    """
    Tests for ``ContainerAgentOptions``.
    """


class DatasetAgentVolumeTests(make_volume_options_tests(
        DatasetAgentOptions, [])):
    """
    Tests for the volume configuration arguments of ``DatasetAgentOptions``.

    XXX This should be removed as part of FLOC-1924.
    """<|MERGE_RESOLUTION|>--- conflicted
+++ resolved
@@ -20,18 +20,11 @@
 from ...common.script import ICommandLineScript
 
 from ..script import (
-<<<<<<< HEAD
     AgentScript, ContainerAgentOptions,
     AgentServiceFactory, DatasetAgentOptions, validate_configuration,
-    GenericAgentScript)
-=======
-    ZFSAgentScript, AgentScript, ContainerAgentOptions,
-    AgentServiceFactory, DatasetAgentOptions, validate_configuration,
-    _context_factory,
+    _context_factory, GenericAgentScript,
 )
 
-
->>>>>>> 8fb84aea
 from .._loop import AgentLoopService
 from .._deploy import P2PManifestationDeployer
 from ...testtools import MemoryCoreReactor
