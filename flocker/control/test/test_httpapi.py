# Copyright Hybrid Logic Ltd.  See LICENSE file for details.
"""
Tests for ``flocker.control.httpapi``.
"""

from io import BytesIO
from uuid import uuid4

from pyrsistent import pmap, thaw

from zope.interface.verify import verifyObject

from twisted.internet import reactor
from twisted.internet.defer import gatherResults
from twisted.internet.endpoints import TCP4ServerEndpoint
from twisted.trial.unittest import SynchronousTestCase
from twisted.test.proto_helpers import MemoryReactor
from twisted.web.http import (
    CREATED, OK, CONFLICT, BAD_REQUEST, NOT_FOUND, INTERNAL_SERVER_ERROR,
    NOT_ALLOWED as METHOD_NOT_ALLOWED
)
from twisted.web.http_headers import Headers
from twisted.web.server import Site
from twisted.web.client import FileBodyProducer, readBody
from twisted.application.service import IService
from twisted.python.filepath import FilePath

from ...restapi.testtools import (
    buildIntegrationTests, dumps, loads)

from .. import (
    Application, Dataset, Manifestation, Node, NodeState,
    Deployment, AttachedVolume, DockerImage
)
from ..httpapi import (
    DatasetAPIUserV1, create_api_service, datasets_from_deployment,
    api_dataset_from_dataset_and_node
)
from .._persistence import ConfigurationPersistenceService
from .._clusterstate import ClusterStateService
from ... import __version__


class APITestsMixin(object):
    """
    Helpers for writing integration tests for the Dataset Manager API.
    """
    # These addresses taken from RFC 5737 (TEST-NET-1)
    NODE_A = u"192.0.2.1"
    NODE_B = u"192.0.2.2"

    def initialize(self):
        """
        Create initial objects for the ``DatasetAPIUserV1``.
        """
        self.persistence_service = ConfigurationPersistenceService(
            reactor, FilePath(self.mktemp()))
        self.persistence_service.startService()
        self.cluster_state_service = ClusterStateService()
        self.cluster_state_service.startService()
        self.addCleanup(self.cluster_state_service.stopService)
        self.addCleanup(self.persistence_service.stopService)

    def assertResponseCode(self, method, path, request_body, expected_code):
        """
        Issue an HTTP request and make an assertion about the response code.

        :param bytes method: The HTTP method to use in the request.
        :param bytes path: The resource path to use in the request.
        :param dict request_body: A JSON-encodable object to encode (as JSON)
            into the request body.  Or ``None`` for no request body.
        :param int expected_code: The status code expected in the response.

        :return: A ``Deferred`` that will fire when the response has been
            received.  It will fire with a failure if the status code is
            not what was expected.  Otherwise it will fire with an
            ``IResponse`` provider representing the response.
        """
        if request_body is None:
            headers = None
            body_producer = None
        else:
            headers = Headers({b"content-type": [b"application/json"]})
            body_producer = FileBodyProducer(BytesIO(dumps(request_body)))

        requesting = self.agent.request(
            method, path, headers, body_producer
        )

        def check_code(response):
            self.assertEqual(expected_code, response.code)
            return response
        requesting.addCallback(check_code)
        return requesting

    def assertResult(self, method, path, request_body,
                     expected_code, expected_result):
        """
        Assert a particular JSON response for the given API request.

        :param bytes method: HTTP method to request.
        :param bytes path: HTTP path.
        :param unicode request_body: Body of HTTP request.
        :param int expected_code: The code expected in the response.
            response.
        :param list|dict expected_result: The body expected in the response.

        :return: A ``Deferred`` that fires when test is done.
        """
        requesting = self.assertResponseCode(
            method, path, request_body, expected_code)
        requesting.addCallback(readBody)
        requesting.addCallback(loads)

        def assertEqualAndReturn(expected, actual):
            """
            Assert that ``expected`` is equal to ``actual`` and return
            ``actual`` for further processing.
            """
            self.assertEqual(expected, actual)
            return actual

        requesting.addCallback(
            lambda actual_result: assertEqualAndReturn(
                expected_result, actual_result)
        )
        return requesting

    def assertResultItems(self, method, path, request_body,
                          expected_code, expected_result):
        """
        Assert a JSON array response for the given API request.

        The API returns a JSON array, which matches a Python list, by
        comparing that matching items exist in each sequence, but may
        appear in a different order.

        :param bytes method: HTTP method to request.
        :param bytes path: HTTP path.
        :param unicode request_body: Body of HTTP request.
        :param int expected_code: The code expected in the response.
        :param list expected_result: A list of items expects in a
            JSON array response.

        :return: A ``Deferred`` that fires when test is done.
        """
        requesting = self.assertResponseCode(
            method, path, request_body, expected_code)
        requesting.addCallback(readBody)
        requesting.addCallback(lambda body: self.assertItemsEqual(
            expected_result, loads(body)))
        return requesting


class VersionTestsMixin(APITestsMixin):
    """
    Tests for the service version description endpoint at ``/version``.
    """
    def test_version(self):
        """
        The ``/version`` command returns JSON-encoded ``__version__``.
        """
        return self.assertResult(
            b"GET", b"/version", None, OK, {u'flocker': __version__}
        )


def _build_app(test):
    test.initialize()
    return DatasetAPIUserV1(test.persistence_service,
                            test.cluster_state_service).app
RealTestsAPI, MemoryTestsAPI = buildIntegrationTests(
    VersionTestsMixin, "API", _build_app)


class CreateDatasetTestsMixin(APITestsMixin):
    """
    Tests for the dataset creation endpoint at ``/configuration/datasets``.
    """
    def test_wrong_schema(self):
        """
        If a ``POST`` request made to the endpoint includes a body which
        doesn't match the ``definitions/datasets`` schema, the response is an
        error indication a validation failure.
        """
        return self.assertResult(
            b"POST", b"/configuration/datasets",
            {u"primary": self.NODE_A, u"junk": u"garbage"},
            BAD_REQUEST, {
                u'description':
                    u"The provided JSON doesn't match the required schema.",
                u'errors': [
                    u"Additional properties are not allowed "
                    u"(u'junk' was unexpected)"
                ]
            }
        )

    def _dataset_id_collision_test(self, primary, modifier=lambda uuid: uuid):
        """
        Assert that an attempt to create a dataset with a dataset_id that is
        already assigned somewhere on the cluster results in an error response
        and no configuration change.

        A configuration with two nodes, ``NODE_A`` and ``NODE_B``, is created.
        ``NODE_A`` is given one unattached manifestation.  An attempt is made
        to configure a new dataset is on ``primary`` which should be either
        ``NODE_A`` or ``NODE_B``.

        :return: A ``Deferred`` that fires with the result of the test.
        """
        dataset_id = unicode(uuid4())
        existing_dataset = Dataset(dataset_id=dataset_id)
        existing_manifestation = Manifestation(
            dataset=existing_dataset, primary=True)

        saving = self.persistence_service.save(Deployment(
            nodes={
                Node(
                    hostname=self.NODE_A,
                    manifestations={existing_manifestation.dataset_id:
                                    existing_manifestation}
                ),
                Node(hostname=self.NODE_B),
            }
        ))

        def saved(ignored):
            return self.assertResult(
                b"POST", b"/configuration/datasets",
                {u"primary": primary, u"dataset_id": modifier(dataset_id)},
                CONFLICT,
                {u"description": u"The provided dataset_id is already in use."}
            )
        posting = saving.addCallback(saved)

        def failed(reason):
            deployment = self.persistence_service.get()
            (node_a, node_b) = deployment.nodes
            if node_a.hostname != self.NODE_A:
                # They came out of the set backwards.
                node_a, node_b = node_b, node_a
            self.assertEqual(
                ({existing_manifestation.dataset_id: existing_manifestation},
                 {}),
                (node_a.manifestations, node_b.manifestations)
            )

        posting.addCallback(failed)
        return posting

    def test_dataset_id_collision_different_node(self):
        """
        If the value for the ``dataset_id`` in the request body is already
        assigned to an existing dataset on a node other than the indicated
        primary, the response is an error indicating the collision and the
        dataset is not added to the desired configuration.
        """
        return self._dataset_id_collision_test(self.NODE_B)

    def test_dataset_id_collision_same_node(self):
        """
        If the value for the ``dataset_id`` in the request body is already
        assigned to an existing dataset on the indicated primary, the response
        is an error indicating the collision and the dataset is not added to
        the desired configuration.
        """
        return self._dataset_id_collision_test(self.NODE_A)

    def test_dataset_id_collision_different_case(self):
        """
        If the value for the ``dataset_id`` in the request body differs only in
        alphabetic case from a ``dataset_id`` assigned to an existing dataset,
        the response is an error indicating the collision and the dataset is
        not added to the desired configuration.
        """
        return self._dataset_id_collision_test(self.NODE_A, unicode.title)

    def test_unknown_primary_node(self):
        """
        If a ``POST`` request made to the endpoint indicates a non-existent
        node as the location of the primary manifestation, the configuration is
        unchanged and an error response is returned to the client.
        """
        return self.assertResult(
            b"POST", b"/configuration/datasets", {u"primary": self.NODE_A},
            BAD_REQUEST, {
                u"description":
                    u"The provided primary node is not part of the cluster."
            }
        )
    test_unknown_primary_node.todo = (
        "See FLOC-1278.  Make this pass by inspecting cluster state "
        "instead of desired configuration to determine whether a node is "
        "valid or not."
    )

    def test_minimal_create_dataset(self):
        """
        If a ``POST`` request made to the endpoint includes just the minimum
        information necessary to create a new dataset (an identifier of the
        node on which to place its primary manifestation) then the desired
        configuration is updated to include a new unattached manifestation of
        the new dataset with a newly generated dataset identifier and a
        description of the new dataset is returned in a success response to the
        client.
        """
        creating = self.assertResponseCode(
            b"POST", b"/configuration/datasets", {u"primary": self.NODE_A},
            CREATED)
        creating.addCallback(readBody)
        creating.addCallback(loads)

        def got_result(result):
            dataset_id = result.pop(u"dataset_id")
            self.assertEqual(
                {u"primary": self.NODE_A, u"metadata": {}, u"deleted": False},
                result
            )
            deployment = self.persistence_service.get()
            self.assertEqual({dataset_id}, set(get_dataset_ids(deployment)))
        creating.addCallback(got_result)

        return creating

    def test_create_ignores_other_nodes(self):
        """
        Nodes in the configuration other than the one specified as the primary
        for the new dataset have their configuration left alone by the
        operation.
        """
        saving = self.persistence_service.save(Deployment(nodes={
            Node(hostname=self.NODE_A)
        }))

        def saved(ignored):
            return self.assertResponseCode(
                b"POST", b"/configuration/datasets", {u"primary": self.NODE_B},
                CREATED
            )
        saving.addCallback(saved)

        def created(ignored):
            deployment = self.persistence_service.get()
            (node_a,) = (
                node
                for node
                in deployment.nodes
                if node.hostname == self.NODE_A
            )
            self.assertEqual(
                # No state, just like it started.
                Node(hostname=self.NODE_A),
                node_a
            )
        saving.addCallback(created)
        return saving

    def test_create_generates_different_dataset_ids(self):
        """
        If two ``POST`` requests are made to create two different datasets,
        each dataset created is assigned a distinct ``dataset_id``.
        """
        creating = gatherResults([
            self.assertResponseCode(
                b"POST", b"/configuration/datasets", {u"primary": self.NODE_A},
                CREATED
            ).addCallback(readBody).addCallback(loads),
            self.assertResponseCode(
                b"POST", b"/configuration/datasets", {u"primary": self.NODE_A},
                CREATED
            ).addCallback(readBody).addCallback(loads),
        ])

        def created(datasets):
            first = datasets[0]
            second = datasets[1]
            self.assertNotEqual(first[u"dataset_id"], second[u"dataset_id"])
        creating.addCallback(created)
        return creating

    def test_create_with_metadata(self):
        """
        Metadata included with the creation of a dataset is included in the
        persisted configuration and response body.
        """
        dataset_id = unicode(uuid4())
        metadata = {u"foo": u"bar", u"baz": u"quux"}
        dataset = {
            u"primary": self.NODE_A,
            u"dataset_id": dataset_id,
            u"metadata": metadata,
        }
        expected = dataset.copy()
        expected[u"deleted"] = False
        creating = self.assertResult(
            b"POST", b"/configuration/datasets", dataset, CREATED, expected
        )

        def created(ignored):
            deployment = self.persistence_service.get()
            self.assertEqual(
                Deployment(nodes=frozenset({
                    Node(
                        hostname=self.NODE_A,
                        manifestations={
                            dataset_id: Manifestation(
                                dataset=Dataset(
                                    dataset_id=dataset_id,
                                    metadata=pmap(metadata)
                                ),
                                primary=True
                            )
                        }
                    )
                })),
                deployment
            )
        creating.addCallback(created)
        return creating

    def test_create_with_maximum_size(self):
        """
        A maximum size included with the creation of a dataset is included in
        the persisted configuration and response body.
        """
        dataset_id = unicode(uuid4())
        maximum_size = 1024 * 1024 * 1024 * 42
        dataset = {
            u"primary": self.NODE_A,
            u"dataset_id": dataset_id,
            u"maximum_size": maximum_size,
        }
        response = dataset.copy()
        response[u"metadata"] = {}
        response[u"deleted"] = False
        creating = self.assertResult(
            b"POST", b"/configuration/datasets", dataset, CREATED, response
        )

        def created(ignored):
            deployment = self.persistence_service.get()
            self.assertEqual(
                Deployment(nodes=frozenset({
                    Node(
                        hostname=self.NODE_A,
                        manifestations={
                            dataset_id: Manifestation(
                                dataset=Dataset(
                                    dataset_id=dataset_id,
                                    maximum_size=maximum_size
                                ),
                                primary=True
                            )
                        }
                    )
                })),
                deployment
            )
        creating.addCallback(created)
        return creating


class UpdatePrimaryDatasetTestsMixin(APITestsMixin):
    """
    Tests for the dataset modification endpoint at
    ``/configuration/datasets/<dataset_id>``.
    """
    def test_unknown_dataset(self):
        """
        NOT_FOUND is returned if the requested dataset_id doesn't exist.
        The error includes the requested dataset_id.
        """
        unknown_dataset_id = unicode(uuid4())
        return self.assertResult(
            b"POST",
            b"/configuration/datasets/%s" % (
                unknown_dataset_id.encode('ascii'),),
            {u'primary': self.NODE_A},
            NOT_FOUND,
            {u"description": u'Dataset not found.'})

    def _test_change_primary(self, dataset, deployment, origin, target):
        """
        Helper method which pre-populates the persistence_service with the
        supplied ``dataset``, makes an API call to move the supplied
        ``dataset`` from ``origin`` to ``target`` and finally asserts that the
        API call returned the expected result and that the persistence_service
        has been updated.

        :param Dataset dataset: The dataset which will be moved.
        :param Deployment deployment: The deployment that contains the dataset.
        :param bytes origin: The node IP address of the node that holds the
            current primary manifestation of the ``dataset``.
        :param bytes target: The node IP address of the node to which the
            dataset will be moved.
        :returns: A ``Deferred`` which fires when all assertions have been
            executed.
        """
        expected_dataset_id = dataset.dataset_id

        expected_dataset = {
            u"dataset_id": expected_dataset_id,
            u"primary": target,
            u"metadata": {},
            u"deleted": False,
        }

        saving = self.persistence_service.save(deployment)

        def saved(ignored):
            creating = self.assertResult(
                b"POST",
                b"/configuration/datasets/%s" % (
                    expected_dataset_id.encode('ascii'),),
                {u"primary": target},
                OK,
                expected_dataset
            )

            def got_result(result):
                deployment = self.persistence_service.get()
                for node in deployment.nodes:
                    if node.hostname == target:
                        dataset_ids = [
                            (m.primary, m.dataset.dataset_id)
                            for m in node.manifestations.values()
                        ]
                        self.assertIn((True, expected_dataset_id), dataset_ids)
                        break
                else:
                    self.fail('Node not found. {}'.format(target))

            creating.addCallback(got_result)
            return creating
        saving.addCallback(saved)
        return saving

    def test_change_primary_to_unconfigured_node(self):
        """
        If a different primary IP address is supplied and it identifies a node
        which is not yet part of the cluster configuration, the modification
        request succeeds and the dataset's primary becomes the given address.
        """
        expected_manifestation = _manifestation()
        current_primary_node = Node(
            hostname=self.NODE_A,
            applications=frozenset(),
            manifestations={expected_manifestation.dataset_id:
                            expected_manifestation}
        )
        deployment = Deployment(nodes=frozenset([current_primary_node]))

        return self._test_change_primary(
            expected_manifestation.dataset, deployment,
            self.NODE_A, self.NODE_B
        )

    def test_unknown_primary_node(self):
        """
        A dataset's primary IP address must belong to a node in the cluster.
        XXX: Skip this test until FLOC-1278 is implemented.

        This is an alternative to the behaviour above.
        The dataset creation API currently behaves this way.
        Perhaps it shouldn't.
        And instead allow datasets to be created with an as yet unknown node.
        """
        expected_manifestation = _manifestation()
        node_a = Node(
            hostname=self.NODE_A,
            applications=frozenset(),
            manifestations={expected_manifestation.dataset_id:
                            expected_manifestation}
        )
        deployment = Deployment(nodes=frozenset([node_a]))
        saving = self.persistence_service.save(deployment)

        def saved(ignored):
            creating = self.assertResult(
                b"POST",
                b"/configuration/datasets/%s" % (
                    expected_manifestation.dataset.dataset_id.encode('ascii')
                ),
                {u"primary": self.NODE_B},
                BAD_REQUEST, {
                    u"description":
                    u"The provided primary node is not part of the cluster."
                }
            )
            return creating
        saving.addCallback(saved)
        return saving
    test_unknown_primary_node.todo = (
        "See FLOC-1278.  Make this pass by inspecting cluster state "
        "instead of desired configuration to determine whether a node is "
        "valid or not."
    )

    def test_change_primary_to_configured_node(self):
        """
        If a different primary IP address is supplied and it identifies a node
        which is already part of the cluster configuration, the modification
        request succeeds and the dataset's primary becomes the given address.
        """
        expected_manifestation = _manifestation()
        node_a = Node(
            hostname=self.NODE_A,
            applications=frozenset(),
            manifestations={expected_manifestation.dataset_id:
                            expected_manifestation}
        )
        node_b = Node(hostname=self.NODE_B)
        deployment = Deployment(nodes=frozenset([node_a, node_b]))
        return self._test_change_primary(
            expected_manifestation.dataset, deployment,
            self.NODE_A, self.NODE_B
        )

    def test_primary_unchanged(self):
        """
        If the current primary IP address is supplied, the modification request
        succeeds.
        """
        expected_manifestation = _manifestation()
        node_a = Node(
            hostname=self.NODE_A,
            applications=frozenset(),
            manifestations={expected_manifestation.dataset_id:
                            expected_manifestation}
        )
        node_b = Node(hostname=self.NODE_B)
        deployment = Deployment(nodes=frozenset([node_a, node_b]))
        return self._test_change_primary(
            expected_manifestation.dataset, deployment,
            self.NODE_A, self.NODE_A
        )

    def test_only_replicas(self):
        """
        If there are only replica manifestations of the requested dataset, 500
        response is returned and ``IndexError`` is logged.

        XXX The 500 error message really should be clearer.
        See https://clusterhq.atlassian.net/browse/FLOC-1393

        XXX This situation should return a more friendly error code and
        message.
        See https://clusterhq.atlassian.net/browse/FLOC-1403.
        """
        expected_manifestation = _manifestation(primary=False)
        node_a = Node(
            hostname=self.NODE_A,
            applications=frozenset(),
            manifestations={expected_manifestation.dataset_id:
                            expected_manifestation}
        )
        node_b = Node(hostname=self.NODE_B)
        deployment = Deployment(nodes=frozenset([node_a, node_b]))
        saving = self.persistence_service.save(deployment)

        def saved(ignored):
            creating = self.assertResult(
                b"POST",
                b"/configuration/datasets/%s" % (
                    expected_manifestation.dataset.dataset_id.encode('ascii')
                ),
                {u"primary": self.NODE_B},
                INTERNAL_SERVER_ERROR,
                u'ELIOT LOG REFERENCE'
            )
            return creating
        saving.addCallback(saved)
        return saving
    test_only_replicas.todo = (
        "XXX: Perhaps this test isn't necessary. "
        "There should always be a primary."
        "But perhaps there should be a test that demonstrates the general 500 "
        "response message format."
        "See https://clusterhq.atlassian.net/browse/FLOC-1393 and "
        "https://clusterhq.atlassian.net/browse/FLOC-1403"
    )

    def test_primary_invalid(self):
        """
        A request with an invalid (non-IPv4) primary IP address is rejected
        with ``BAD_REQUEST``.
        """
        expected_manifestation = _manifestation()
        node_a = Node(
            hostname=self.NODE_A,
            applications=frozenset(),
            manifestations={expected_manifestation.dataset_id:
                            expected_manifestation}
        )
        deployment = Deployment(nodes=frozenset([node_a]))
        saving = self.persistence_service.save(deployment)

        def saved(ignored):
            creating = self.assertResponseCode(
                b"POST",
                b"/configuration/datasets/%s" % (
                    expected_manifestation.dataset.dataset_id.encode('ascii')
                ),
                {u"primary": u'192.0.2.257'},
                BAD_REQUEST,
            )
            return creating
        saving.addCallback(saved)
        return saving

    def test_no_primary(self):
        """
        An update request without a primary address is allowed.
        """
        expected_manifestation = _manifestation()
        node_a = Node(
            hostname=self.NODE_A,
            applications=frozenset(),
            manifestations={expected_manifestation.dataset_id:
                            expected_manifestation},
        )
        deployment = Deployment(nodes=frozenset([node_a]))
        saving = self.persistence_service.save(deployment)

        def saved(ignored):
            creating = self.assertResponseCode(
                b"POST",
                b"/configuration/datasets/%s" % (
                    expected_manifestation.dataset.dataset_id.encode('ascii')
                ),
                {},
                OK,
            )
            return creating
        saving.addCallback(saved)
        return saving
    test_no_primary.todo = (
        'It should be possible to submit a dataset update request without a '
        'primary address, but the input schema currently requires the primary '
        'attribute. This will need to be addressed before or as part of '
        'https://clusterhq.atlassian.net/browse/FLOC-1404'
    )

RealTestsUpdatePrimaryDataset, MemoryTestsUpdatePrimaryDataset = (
    buildIntegrationTests(
        UpdatePrimaryDatasetTestsMixin, "UpdatePrimaryDataset", _build_app)
)


class DeleteDatasetTestsMixin(APITestsMixin):
    """
    Tests for the dataset deletion endpoint at
    ``/configuration/datasets/<dataset_id>``.
    """
    def test_unknown_dataset(self):
        """
        NOT_FOUND is returned if the requested dataset_id doesn't exist.
        The error includes the requested dataset_id.
        """
        unknown_dataset_id = unicode(uuid4())
        return self.assertResult(
            b"DELETE",
            b"/configuration/datasets/%s" % (
                unknown_dataset_id.encode('ascii'),),
            None, NOT_FOUND,
            {u"description": u'Dataset not found.'})

    def _test_delete(self, dataset):
        """
        Helper method which makes an API call to delete the supplied
        ``dataset`` from ``origin`` and finally asserts that the API call
        returned the expected result and that the persistence_service has
        been updated.

        :param Dataset dataset: The dataset which will be deleted.
        :returns: A ``Deferred`` which fires when all assertions have been
            executed.
        """
        deployment = self.persistence_service.get()
        expected_dataset_id = dataset.dataset_id
        # There's only one node:
        origin = next(iter(deployment.nodes))

        expected_dataset = {
            u"dataset_id": expected_dataset_id,
            u"primary": origin.hostname,
            u"metadata": {},
            u"deleted": True,
        }

        deleting = self.assertResult(
            b"DELETE",
            b"/configuration/datasets/%s" % (
                expected_dataset_id.encode('ascii'),),
            None, OK, expected_dataset
        )

        def got_result(result):
            deployment = self.persistence_service.get()
            for node in deployment.nodes:
                if node.hostname == origin.hostname:
                    dataset_ids = [
                        (m.dataset.deleted, m.dataset.dataset_id)
                        for m in node.manifestations.values()
                    ]
                    self.assertIn((True, expected_dataset_id), dataset_ids)
                    break
            else:
                self.fail('Node not found. {}'.format(node.hostname))

        deleting.addCallback(got_result)
        return deleting

    def _setup_manifestation(self):
        """
        Create and save a configuration with a single node that has a
        manifestation.

        :return: ``Deferred`` firing with the newly created
            ``Manifestation`` that ``_test_delete`` can delete.
        """
        expected_manifestation = _manifestation()
        node_a = Node(
            hostname=self.NODE_A,
            applications=frozenset(),
            manifestations={expected_manifestation.dataset_id:
                            expected_manifestation}
        )
        d = self.persistence_service.save(
            Deployment(nodes=frozenset([node_a])))
        d.addCallback(lambda _: expected_manifestation)
        return d

    def test_delete(self):
        """
        The ``DELETE`` action sets the ``deleted`` attribute to true on the
        given dataset.
        """
        d = self._setup_manifestation()
        d.addCallback(lambda manifestation: self._test_delete(
            manifestation.dataset))
        return d

    def test_delete_idempotent(self):
        """
        The ``DELETE`` action on an already ``deleted`` dataset has same
        response as original deletion.
        """
        created = self._setup_manifestation()

        def got_manifestation(expected_manifestation):
            d = self._test_delete(expected_manifestation.dataset)
            d.addCallback(lambda _: self._test_delete(expected_manifestation))
            return d
        created.addCallback(got_manifestation)
        return created

    def test_update_deleted(self):
        """
        Attempting to update a deleted dataset results in a Method Not Allowed
        error.
        """
        created = self._setup_manifestation()

        def got_manifestation(expected_manifestation):
            d = self._test_delete(expected_manifestation.dataset)
            d.addCallback(lambda _: self.assertResult(
                b"POST",
                b"/configuration/datasets/%s" % (
                    expected_manifestation.dataset_id.encode('ascii')
                ),
                {u"primary": u"192.168.1.1"},
                METHOD_NOT_ALLOWED, {
                    u"description":
                    u"The dataset has been deleted."
                }
            ))
            return d
        created.addCallback(got_manifestation)
        return created

    def test_multiple_manifestations(self):
        """
        If there are multiple manifestations on multiple nodes the ``DELETE``
        action will mark all of their datasets as deleted.
        """
        raise NotImplementedError()
    test_multiple_manifestations.todo = "Implement in FLOC-1240"


RealTestsDeleteDataset, MemoryTestsDeleteDataset = (
    buildIntegrationTests(
        DeleteDatasetTestsMixin, "DeleteDataset", _build_app)
)


def get_dataset_ids(deployment):
    """
    Get an iterator of all of the ``dataset_id`` values on all nodes in the
    given deployment.

    :param Deployment deployment: The deployment to inspect.

    :return: An iterator of ``unicode`` giving the unique identifiers of all of
        the datasets.
    """
    for node in deployment.nodes:
        for manifestation in node.manifestations.values():
            yield manifestation.dataset.dataset_id


RealTestsCreateDataset, MemoryTestsCreateDataset = buildIntegrationTests(
    CreateDatasetTestsMixin, "CreateDataset", _build_app)


def _manifestation(**kwargs):
    """
    :param kwargs: Additional keyword arguments to use to initialize the
        manifestation's ``Dataset``.
        If ``kwargs`` includes a ``primary`` key its value will be supplied to
        the ``Manifestation`` initialiser as the ``primary`` argument in order
        to control whether to create a primary or replica
        ``Manifestation``. Defaults to ``True``.

    :return: A ``Manifestation`` for a dataset with a new
        random identifier.
    """
    primary = kwargs.pop('primary', True)
    dataset_id = unicode(uuid4())
    existing_dataset = Dataset(dataset_id=dataset_id, **kwargs)
    return Manifestation(dataset=existing_dataset, primary=primary)


class GetDatasetConfigurationTestsMixin(APITestsMixin):
    """
    Tests for the dataset configuration retrieval endpoint at
    ``/datasets``.
    """
    def test_empty(self):
        """
        When the cluster configuration includes no datasets, the
        endpoint returns an empty list.
        """
        return self.assertResult(
            b"GET", b"/configuration/datasets", None, OK, []
        )

    def _dataset_test(self, deployment, expected):
        """
        Verify that when the control service has ``deployment``
        persisted as its configuration, the response from the
        configuration listing endpoint includes the items in
        ``expected``.

        :param Deployment deployment: The deployment configuration to
            use.

        :param list expected: The objects expected to be returned by
            the endpoint, disregarding order.

        :return: A ``Deferred`` that fires successfully if the
            expected results are received or which fires with a
            failure if there is a problem.
        """
        saving = self.persistence_service.save(deployment)

        def saved(ignored):
            return self.assertResultItems(
                b"GET", b"/configuration/datasets", None, OK, expected
            )
        saving.addCallback(saved)
        return saving

    def _one_dataset_test(self, **kwargs):
        """
        Assert that when a single manifestation exists on the cluster a ``GET``
        request to the ``/configuration/datasets`` returns a list of one object
        that represents that manifestation.

        :param kwargs: Additional arguments to use when creating the
            manifestation.  See ``_manifestation``.

        :return: A ``Deferred`` that fires when the assertion has been made.
        """
        manifestation = _manifestation(**kwargs)
        deployment = Deployment(
            nodes={
                Node(
                    hostname=self.NODE_A,
                    manifestations={manifestation.dataset_id:
                                    manifestation},
                ),
            },
        )
        expected = [
            api_dataset_from_dataset_and_node(
                manifestation.dataset, self.NODE_A
            )
        ]
        return self._dataset_test(deployment, expected)

    def test_one_dataset(self):
        """
        When the cluster configuration includes one dataset, the
        endpoint returns a single-element list containing the dataset.
        """
        return self._one_dataset_test()

    def test_dataset_with_other_properties(self):
        """
        A dataset with a maximum size and non-empty metadata has both
        of those values included in the response from the endpoint.
        """
        return self._one_dataset_test(
            maximum_size=1024 * 1024 * 100, metadata=pmap({u"foo": u"bar"})
        )

    def test_several_nodes(self):
        """
        When the cluster configuration includes several nodes, each
        with a dataset, the endpoint returns a list containing
        information for the dataset on each node.
        """
        manifestation_a = _manifestation()
        manifestation_b = _manifestation()
        deployment = Deployment(
            nodes={
                Node(
                    hostname=self.NODE_A,
                    manifestations={manifestation_a.dataset_id:
                                    manifestation_a},
                ),
                Node(
                    hostname=self.NODE_B,
                    manifestations={manifestation_b.dataset_id:
                                    manifestation_b},
                ),
            },
        )
        expected = [
            api_dataset_from_dataset_and_node(
                manifestation_a.dataset, self.NODE_A
            ),
            api_dataset_from_dataset_and_node(
                manifestation_b.dataset, self.NODE_B
            ),
        ]
        return self._dataset_test(deployment, expected)

    def test_several_datasets(self):
        """
        When the cluster configuration includes a node with several
        datasets, the endpoint returns a list containing information
        for each dataset.
        """
        manifestation_a = _manifestation()
        manifestation_b = _manifestation()
        deployment = Deployment(
            nodes={
                Node(
                    hostname=self.NODE_A,
                    manifestations={
                        manifestation_a.dataset_id: manifestation_a,
                        manifestation_b.dataset_id: manifestation_b,
                    },
                ),
            },
        )
        expected = [
            api_dataset_from_dataset_and_node(
                manifestation_a.dataset, self.NODE_A
            ),
            api_dataset_from_dataset_and_node(
                manifestation_b.dataset, self.NODE_A
            ),
        ]
        return self._dataset_test(deployment, expected)


RealTestsGetDatasetConfiguration, MemoryTestsGetDatasetConfiguration = (
    buildIntegrationTests(
        GetDatasetConfigurationTestsMixin, "GetDatasetConfiguration",
        _build_app
    )
)


class CreateAPIServiceTests(SynchronousTestCase):
    """
    Tests for ``create_api_service``.
    """
    def test_returns_service(self):
        """
        ``create_api_service`` returns an object providing ``IService``.
        """
        reactor = MemoryReactor()
        endpoint = TCP4ServerEndpoint(reactor, 6789)
        verifyObject(IService, create_api_service(None, None, endpoint))

    def test_listens_endpoint(self):
        """
        ``create_api_service`` returns a service that listens using the given
        endpoint with a HTTP server.
        """
        reactor = MemoryReactor()
        endpoint = TCP4ServerEndpoint(reactor, 6789)
        service = create_api_service(None, None, endpoint)
        self.addCleanup(service.stopService)
        service.startService()
        server = reactor.tcpServers[0]
        port = server[0]
        factory = server[1].__class__
        self.assertEqual((port, factory), (6789, Site))


class DatasetsStateTestsMixin(APITestsMixin):
    """
    Tests for the service datasets state description endpoint at
    ``/state/datasets``.
    """
    def test_empty(self):
        """
        When the cluster state includes no datasets, the endpoint
        returns an empty list.
        """
        response = []
        return self.assertResult(
            b"GET", b"/state/datasets", None, OK, response
        )

    def test_one_dataset(self):
        """
        When the cluster state includes one dataset, the endpoint
        returns a single-element list containing the dataset.
        """
        expected_dataset = Dataset(dataset_id=unicode(uuid4()))
        expected_manifestation = Manifestation(
            dataset=expected_dataset, primary=True)
        expected_hostname = u"192.0.2.101"
        self.cluster_state_service.update_node_state(
            NodeState(
                hostname=expected_hostname,
                running=[],
                not_running=[],
                manifestations={expected_manifestation},
                paths={expected_dataset.dataset_id: FilePath(b"/path/dataset")}
            )
        )
        expected_dict = dict(
            dataset_id=expected_dataset.dataset_id,
            primary=expected_hostname,
<<<<<<< HEAD
            path=u"/path/dataset",
            metadata={}
=======
            metadata={},
            deleted=False,
>>>>>>> cdd9bbb5
        )
        response = [expected_dict]
        return self.assertResult(
            b"GET", b"/state/datasets", None, OK, response
        )

    def test_two_datasets(self):
        """
        When the cluster state includes more than one dataset, the endpoint
        returns a list containing the datasets in arbitrary order.
        """
        expected_dataset1 = Dataset(dataset_id=unicode(uuid4()))
        expected_manifestation1 = Manifestation(
            dataset=expected_dataset1, primary=True)
        expected_hostname1 = u"192.0.2.101"
        expected_dataset2 = Dataset(dataset_id=unicode(uuid4()))
        expected_manifestation2 = Manifestation(
            dataset=expected_dataset2, primary=True)
        expected_hostname2 = u"192.0.2.102"
        self.cluster_state_service.update_node_state(
            NodeState(
                hostname=expected_hostname1,
                running=[],
                not_running=[],
                manifestations={expected_manifestation1},
                paths={expected_dataset1.dataset_id: FilePath(b"/aa"),
                       expected_dataset2.dataset_id: FilePath(b"/bb")},
            )
        )
        self.cluster_state_service.update_node_state(
            NodeState(
                hostname=expected_hostname2,
                running=[],
                not_running=[],
                manifestations={expected_manifestation2}
            )
        )
        expected_dict1 = dict(
            dataset_id=expected_dataset1.dataset_id,
            primary=expected_hostname1,
<<<<<<< HEAD
            path=u"/aa",
            metadata={}
=======
            metadata={},
            deleted=False,
>>>>>>> cdd9bbb5
        )
        expected_dict2 = dict(
            dataset_id=expected_dataset2.dataset_id,
            primary=expected_hostname2,
<<<<<<< HEAD
            path=u"/bb",
            metadata={}
=======
            metadata={},
            deleted=False,
>>>>>>> cdd9bbb5
        )
        response = [expected_dict1, expected_dict2]
        return self.assertResultItems(
            b"GET", b"/state/datasets", None, OK, response
        )

RealTestsDatasetsStateAPI, MemoryTestsDatasetsStateAPI = buildIntegrationTests(
    DatasetsStateTestsMixin, "DatasetsStateAPI", _build_app)


class DatasetsFromDeploymentTests(SynchronousTestCase):
    """
    Tests for ``datasets_from_deployment``.
    """
    def test_empty(self):
        """
        ``datasets_from_deployment`` returns an empty list if no Manifestations
        are found in the supplied Deployment.
        """
        deployment = Deployment(nodes=frozenset())
        expected = []
        self.assertEqual(expected, list(datasets_from_deployment(deployment)))

    def test_application_volumes(self):
        """
        ``datasets_from_deployment`` returns dataset dictionaries for the
        volumes attached to applications on all nodes.
        """
        expected_hostname = u"node1.example.com"
        expected_dataset = Dataset(dataset_id=u"jalkjlk")
        volume = AttachedVolume(
            manifestation=Manifestation(dataset=expected_dataset,
                                        primary=True),
            mountpoint=FilePath(b"/blah"))

        node = Node(
            hostname=expected_hostname,
            applications=frozenset({Application(name=u'mysql-clusterhq',
                                                image=object()),
                                    Application(name=u'site-clusterhq.com',
                                                image=object(),
                                                volume=volume)}),
            manifestations={expected_dataset.dataset_id:
                            volume.manifestation},
        )

        deployment = Deployment(nodes=frozenset([node]))
        expected = dict(
            dataset_id=expected_dataset.dataset_id,
            primary=expected_hostname,
            metadata=thaw(expected_dataset.metadata),
            deleted=False,
        )
        self.assertEqual(
            [expected], list(datasets_from_deployment(deployment)))

    def test_other_manifestations(self):
        """
        ``datasets_from_deployment`` returns dataset dictionaries for the
        other_manifestations on all nodes.
        """
        expected_hostname = u"node1.example.com"
        expected_dataset = Dataset(dataset_id=u"jalkjlk")
        expected_manifestation = Manifestation(dataset=expected_dataset,
                                               primary=True)
        node = Node(
            hostname=expected_hostname,
            applications=frozenset(),
            manifestations={expected_manifestation.dataset_id:
                            expected_manifestation},
        )

        deployment = Deployment(nodes=frozenset([node]))
        expected = dict(
            dataset_id=expected_dataset.dataset_id,
            primary=expected_hostname,
            metadata=thaw(expected_dataset.metadata),
            deleted=False,
        )
        self.assertEqual(
            [expected], list(datasets_from_deployment(deployment)))

    def test_primary_and_replica_manifestations(self):
        """
        ``datasets_from_deployment`` does not return replica manifestations
        on other nodes.
        """

        expected_hostname = u"node1.example.com"
        expected_dataset = Dataset(dataset_id=u"jalkjlk")
        volume = AttachedVolume(
            manifestation=Manifestation(dataset=expected_dataset,
                                        primary=True),
            mountpoint=FilePath(b"/blah"))

        node1 = Node(
            hostname=expected_hostname,
            applications=frozenset({
                Application(
                    name=u'mysql-clusterhq',
                    image=DockerImage.from_string("mysql")),
                Application(name=u'site-clusterhq.com',
                            image=DockerImage.from_string("site"),
                            volume=volume)}),
            manifestations={expected_dataset.dataset_id: volume.manifestation},
        )
        expected_manifestation = Manifestation(dataset=expected_dataset,
                                               primary=False)
        node2 = Node(
            hostname=u"node2.example.com",
            applications=frozenset(),
            manifestations={expected_manifestation.dataset_id:
                            expected_manifestation},
        )

        deployment = Deployment(nodes=frozenset([node1, node2]))
        expected = dict(
            dataset_id=expected_dataset.dataset_id,
            primary=expected_hostname,
            metadata=thaw(expected_dataset.metadata),
            deleted=False,
        )
        self.assertEqual(
            [expected], list(datasets_from_deployment(deployment)))

    def test_replica_manifestations_only(self):
        """
        ``datasets_from_deployment`` does not return datasets if there are only
        replica manifestations.
        """
        manifestation1 = Manifestation(
            dataset=Dataset(dataset_id=unicode(uuid4())),
            primary=False
        )
        manifestation2 = Manifestation(
            dataset=Dataset(dataset_id=unicode(uuid4())),
            primary=False
        )

        node1 = Node(
            hostname=u"node1.example.com",
            applications=frozenset(),
            manifestations={manifestation1.dataset_id:
                            manifestation1},
        )

        node2 = Node(
            hostname=u"node2.example.com",
            applications=frozenset(),
            manifestations={manifestation2.dataset_id:
                            manifestation2},
        )

        deployment = Deployment(nodes=frozenset([node1, node2]))

        self.assertEqual([], list(datasets_from_deployment(deployment)))

    def test_multiple_primary_manifestations(self):
        """
        ``datasets_from_deployment`` may return multiple primary datasets.
        """
        manifestation1 = Manifestation(
            dataset=Dataset(dataset_id=unicode(uuid4())),
            primary=True
        )
        manifestation2 = Manifestation(
            dataset=Dataset(dataset_id=unicode(uuid4())),
            primary=True
        )

        node1 = Node(
            hostname=u"node1.example.com",
            applications=frozenset(),
            manifestations={manifestation1.dataset_id:
                            manifestation1},
        )

        node2 = Node(
            hostname=u"node2.example.com",
            applications=frozenset(),
            manifestations={manifestation2.dataset_id:
                            manifestation2},
        )

        deployment = Deployment(nodes=frozenset([node1, node2]))
        self.assertEqual(
            set([manifestation1.dataset.dataset_id,
                 manifestation2.dataset.dataset_id]),
            set(d['dataset_id'] for d in datasets_from_deployment(deployment))
        )


class APIDatasetFromDatasetAndNodeTests(SynchronousTestCase):
    """
    Tests for ``api_dataset_from_dataset_and_node``.
    """
    def test_without_maximum_size(self):
        """
        ``maximum_size`` is omitted from the returned dict if the dataset
        maximum_size is None.
        """
        dataset = Dataset(dataset_id=unicode(uuid4()))
        expected_hostname = u'192.0.2.101'
        expected = dict(
            dataset_id=dataset.dataset_id,
            primary=expected_hostname,
            metadata={},
            deleted=False,
        )
        self.assertEqual(
            expected,
            api_dataset_from_dataset_and_node(dataset, expected_hostname)
        )

    def test_with_maximum_size(self):
        """
        ``maximum_size`` is included in the returned dict if the dataset
        maximum_size is set.
        """
        expected_size = 1024 * 1024 * 1024 * 42
        dataset = Dataset(
            dataset_id=unicode(uuid4()),
            maximum_size=expected_size,
        )
        expected_hostname = u'192.0.2.101'
        expected = dict(
            dataset_id=dataset.dataset_id,
            primary=expected_hostname,
            maximum_size=expected_size,
            metadata={},
            deleted=False,
        )
        self.assertEqual(
            expected,
            api_dataset_from_dataset_and_node(dataset, expected_hostname)
        )

    def test_deleted(self):
        """
        ``deleted`` key is set to True if the dataset is deleted.
        """
        dataset = Dataset(dataset_id=unicode(uuid4()), deleted=True)
        expected_hostname = u'192.0.2.101'
        expected = dict(
            dataset_id=dataset.dataset_id,
            primary=expected_hostname,
            metadata={},
            deleted=True,
        )
        self.assertEqual(
            expected,
            api_dataset_from_dataset_and_node(dataset, expected_hostname)
        )<|MERGE_RESOLUTION|>--- conflicted
+++ resolved
@@ -1150,13 +1150,9 @@
         expected_dict = dict(
             dataset_id=expected_dataset.dataset_id,
             primary=expected_hostname,
-<<<<<<< HEAD
             path=u"/path/dataset",
-            metadata={}
-=======
             metadata={},
             deleted=False,
->>>>>>> cdd9bbb5
         )
         response = [expected_dict]
         return self.assertResult(
@@ -1197,24 +1193,16 @@
         expected_dict1 = dict(
             dataset_id=expected_dataset1.dataset_id,
             primary=expected_hostname1,
-<<<<<<< HEAD
             path=u"/aa",
-            metadata={}
-=======
             metadata={},
             deleted=False,
->>>>>>> cdd9bbb5
         )
         expected_dict2 = dict(
             dataset_id=expected_dataset2.dataset_id,
             primary=expected_hostname2,
-<<<<<<< HEAD
             path=u"/bb",
-            metadata={}
-=======
             metadata={},
             deleted=False,
->>>>>>> cdd9bbb5
         )
         response = [expected_dict1, expected_dict2]
         return self.assertResultItems(
