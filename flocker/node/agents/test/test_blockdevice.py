--- conflicted
+++ resolved
@@ -36,11 +36,9 @@
 
 from testtools.assertions import assert_that
 from testtools.deferredruntest import SynchronousDeferredRunTest
-<<<<<<< HEAD
-from testtools.matchers import Equals, Not, Contains, PathExists
-=======
-from testtools.matchers import Equals, AllMatch, IsInstance
->>>>>>> 741f880d
+from testtools.matchers import (
+    Equals, Not, Contains, PathExists, AllMatch, IsInstance,
+)
 
 from twisted.internet import reactor
 from twisted.internet.defer import succeed
@@ -6106,7 +6104,6 @@
     return Tests
 
 
-<<<<<<< HEAD
 def _append_callback_decorator(method_name, callback, proxy_object):
     """
     Creates a method that proxies to ``getattr(proxy_object, method_name)`` and
@@ -6151,7 +6148,7 @@
 
     return BlockDeviceManagerCallbackProxy()
 
-=======
+
 class FakeCloudAPITests(make_icloudapi_tests(
         lambda test_case: FakeCloudAPI(
             loopbackblockdeviceapi_for_test(test_case)))):
@@ -6159,7 +6156,6 @@
     ``ICloudAPI`` tests for ``FakeCloudAPI``.
     """
 
->>>>>>> 741f880d
 
 class BlockDeviceVolumeTests(TestCase):
     """
