--- conflicted
+++ resolved
@@ -1277,16 +1277,10 @@
 
         # Converge from the initial state to the next state.
         try:
-<<<<<<< HEAD
             self.run_to_convergence([next_dataset])
-        except DidNotConverge:
-            self.fail("Did not converge to next state after 10 iterations")
-=======
-            self.run_to_convergence([initial_dataset.set(state=next_state)])
         except DidNotConverge as e:
             self.fail("Did not converge to next state after %d iterations." %
                       e.iteration_count)
->>>>>>> 65a67703
 
     @given(
         desired_state=sampled_from([
