# Copyright 2015 ClusterHQ Inc.  See LICENSE file for details.
"""
Operations tests for the control service benchmarks.
"""
from uuid import uuid4
from ipaddr import IPAddress

from zope.interface.verify import verifyClass

from twisted.internet.task import Clock
from twisted.python.components import proxyForInterface

from flocker.apiclient import IFlockerAPIV1Client, FakeFlockerClient
from flocker.testtools import TestCase

from benchmark.cluster import BenchmarkCluster
from benchmark._interfaces import IOperation
from benchmark.operations.read_request import (
    ReadRequest, InvalidMethod, validate_method_name
)


class FastConvergingFakeFlockerClient(
    proxyForInterface(IFlockerAPIV1Client)
):
    """
    Wrapper for a FakeFlockerClient that converges instantly.
    """

    def create_dataset(self, *a, **kw):
        result = self.original.create_dataset(*a, **kw)
        self.original.synchronize_state()
        return result

    def move_dataset(self, *a, **kw):
        result = self.original.move_dataset(*a, **kw)
        self.original.synchronize_state()
        return result

    def delete_dataset(self, *a, **kw):
        result = self.original.delete_dataset(*a, **kw)
        self.original.synchronize_state()
        return result

    def create_container(self, *a, **kw):
        result = self.original.create_container(*a, **kw)
        self.original.synchronize_state()
        return result

    def delete_container(self, *a, **kw):
        result = self.original.delete_container(*a, **kw)
        self.original.synchronize_state()
        return result


class ValidMethodNameTests(TestCase):
    """
    Check that method name validation works.
    """

    def test_no_parameter_method(self):
        name = 'version'
        self.assertIn(name, IFlockerAPIV1Client.names())
        validate_method_name(IFlockerAPIV1Client, name)

    def test_method_with_parameters(self):
        """
        Rejects method that requires parameters.
        """
        name = 'create_dataset'
        self.assertIn(name, IFlockerAPIV1Client.names())
        self.assertRaises(
            InvalidMethod,
            validate_method_name,
            IFlockerAPIV1Client, name,
        )

    def test_not_found_method(self):
        """
        Rejects name not found in interface.
        """
        name = 'non_existent'
        self.assertNotIn(name, IFlockerAPIV1Client.names())
        self.assertRaises(
            InvalidMethod,
            validate_method_name,
            IFlockerAPIV1Client, name,
        )


<<<<<<< HEAD
# XXX FLOC-3281 Change to flocker.testtools.TestCase after FLOC-3077 is merged
class ReadRequestTests(SynchronousTestCase):
=======
class ReadRequestTests(TestCase):
>>>>>>> 00514a44
    """
    ReadRequest operation tests.
    """

    def test_implements_IOperation(self):
        """
        ReadRequest provides the IOperation interface.
        """
        verifyClass(IOperation, ReadRequest)

    def test_read_request(self):
        """
        ReadRequest probe returns the cluster state.
        """
        control_service = FastConvergingFakeFlockerClient(FakeFlockerClient())
        primary = uuid4()

        # Create a single dataset on the cluster
        d = control_service.create_dataset(primary=primary)

        # Get the probe to read the state of the cluster
        def start_read_request(result):
            cluster = BenchmarkCluster(
                IPAddress('10.0.0.1'),
                lambda reactor: control_service,
                {},
                None,
            )
            request = ReadRequest(Clock(), cluster, 'list_datasets_state')
            return request.get_probe()
        d.addCallback(start_read_request)

        # Run the probe to read the state of the cluster
        def run_probe(probe):
            def cleanup(result):
                cleaned_up = probe.cleanup()
                cleaned_up.addCallback(lambda _ignored: result)
                return cleaned_up
            d = probe.run()
            d.addCallback(cleanup)
            return d
        d.addCallback(run_probe)

        # Only want to check the primaries of the cluster state
        def filter(states):
            return [state.primary for state in states]
        d.addCallback(filter)

        self.assertEqual(self.successResultOf(d), [primary])<|MERGE_RESOLUTION|>--- conflicted
+++ resolved
@@ -88,12 +88,7 @@
         )
 
 
-<<<<<<< HEAD
-# XXX FLOC-3281 Change to flocker.testtools.TestCase after FLOC-3077 is merged
-class ReadRequestTests(SynchronousTestCase):
-=======
 class ReadRequestTests(TestCase):
->>>>>>> 00514a44
     """
     ReadRequest operation tests.
     """
