# Copyright Hybrid Logic Ltd.  See LICENSE file for details.

"""
Testing utilities for ``flocker.acceptance``.
"""
from functools import wraps
from json import dumps
from os import environ
from pipes import quote as shell_quote
from socket import gaierror, socket
from subprocess import check_call, PIPE, Popen
from unittest import SkipTest, skipUnless

from yaml import safe_dump

from twisted.web.http import OK, CREATED
from twisted.python.filepath import FilePath
from twisted.python.constants import Names, NamedConstant
from twisted.python.procutils import which
from twisted.internet import reactor

from eliot import Logger, start_action, Message
from eliot.twisted import DeferredContext

from treq import json_content, content

from pyrsistent import PRecord, field, CheckedPVector, pmap

from ..control import (
    Application, AttachedVolume, DockerImage, Manifestation, Dataset,
)

from ..common import gather_deferreds

from ..control.httpapi import container_configuration_response, REST_API_PORT
from ..ca import treq_with_authentication
from ..testtools import loop_until

try:
    from pymongo import MongoClient
    from pymongo.errors import PyMongoError
    PYMONGO_INSTALLED = True
except ImportError:
    PYMONGO_INSTALLED = False

__all__ = [
    'assert_expected_deployment', 'flocker_deploy', 'get_clean_nodes',
    'MONGO_APPLICATION', 'MONGO_IMAGE', 'get_mongo_application',
    'require_flocker_cli', 'create_application',
    'create_attached_volume'
    ]

# XXX This assumes that the desired version of flocker-cli has been installed.
# Instead, the testing environment should do this automatically.
# See https://clusterhq.atlassian.net/browse/FLOC-901.
require_flocker_cli = skipUnless(which("flocker-deploy"),
                                 "flocker-deploy not installed")

require_mongo = skipUnless(
    PYMONGO_INSTALLED, "PyMongo not installed")


# XXX The MONGO_APPLICATION will have to be removed because it does not match
# the tutorial yml files, and the yml should be testably the same:
# https://clusterhq.atlassian.net/browse/FLOC-947
MONGO_APPLICATION = u"mongodb-example-application"
MONGO_IMAGE = u"clusterhq/mongodb"


def get_mongo_application():
    """
    Return a new ``Application`` with a name and image corresponding to
    the MongoDB tutorial example:

    http://doc-dev.clusterhq.com/gettingstarted/tutorial/index.html
    """
    return Application(
        name=MONGO_APPLICATION,
        image=DockerImage.from_string(MONGO_IMAGE + u':latest'),
    )


def create_application(name, image, ports=frozenset(), volume=None,
                       links=frozenset(), environment=None, memory_limit=None,
                       cpu_shares=None):
    """
    Instantiate an ``Application`` with the supplied parameters and return it.
    """
    return Application(
        name=name, image=DockerImage.from_string(image + u':latest'),
        ports=ports, volume=volume, links=links, environment=environment,
        memory_limit=memory_limit, cpu_shares=cpu_shares
    )


def create_attached_volume(dataset_id, mountpoint, maximum_size=None,
                           metadata=pmap()):
    """
    Create an ``AttachedVolume`` instance with the supplied parameters and
    return it.

    :param unicode dataset_id: The unique identifier of the dataset of the
        attached volume.
    :param bytes mountpoint: The path at which the volume is attached.
    :param int maximum_size: An optional maximum size for the volume.

    :return: A new ``AttachedVolume`` instance referencing a primary
        manifestation of a dataset with the given unique identifier.
    """
    return AttachedVolume(
        manifestation=Manifestation(
            dataset=Dataset(
                dataset_id=dataset_id,
                maximum_size=maximum_size,
                metadata=metadata,
            ),
            primary=True,
        ),
        mountpoint=FilePath(mountpoint),
    )


class SSHCommandFailed(Exception):
    """
    Exception raised when a command executed via SSH exits with error
    status code.
    """


def run_SSH(port, user, node, command, input, key=None,
            background=False):
    """
    Run a command via SSH.

    :param int port: Port to connect to.
    :param bytes user: User to run the command as.
    :param bytes node: Node to run command on.
    :param command: Command to run.
    :type command: ``list`` of ``bytes``.
    :param bytes input: Input to send to command.
    :param FilePath key: If not None, the path to a private key to use.
    :param background: If ``True``, don't block waiting for SSH process to
         end or read its stdout. I.e. it will run "in the background".
         Also ensures remote process has pseudo-tty so killing the local SSH
         process will kill the remote one.

    :return: stdout as ``bytes`` if ``background`` is false, otherwise
        return the ``subprocess.Process`` object.
    """
    quotedCommand = ' '.join(map(shell_quote, command))
    command = [
        b'ssh',
        b'-p', b'%d' % (port,),
        ]

    if key is not None:
        command.extend([
            b"-i",
            key.path])

    if background:
        # Force pseudo-tty so that remote process exists when the ssh
        # client does:
        command.extend([b"-t", b"-t"])

    command.extend([
        b'@'.join([user, node]),
        quotedCommand
    ])
    if background:
        process = Popen(command, stdin=PIPE)
        process.stdin.write(input)
        return process
    else:
        process = Popen(command, stdout=PIPE, stdin=PIPE)

    result = process.communicate(input)
    if process.returncode != 0:
        raise SSHCommandFailed('Command Failed', command, process.returncode)

    return result[0]


def _clean_node(test_case, node):
    """
    Remove all containers and zfs volumes on a node, given the IP address of
    the node.

    :param test_case: The ``TestCase`` running this unit test.
    :param bytes node: The hostname or IP of the node.
    """
    # Without the below, deploying the same application with a data volume
    # twice fails. See the error given with the tutorial's yml files:
    #
    #   $ flocker-deploy volume-deployment.yml volume-application.yml
    #   $ ssh root@${NODE} docker ps -a -q # outputs an ID, ${ID}
    #   $ ssh root@${NODE} docker stop ${ID}
    #   $ ssh root@${NODE} docker rm ${ID}
    #   $ flocker-deploy volume-deployment.yml volume-application.yml
    #
    # http://doc-dev.clusterhq.com/advanced/cleanup.html#removing-zfs-volumes
    # A tool or flocker-deploy option to purge the state of a node does
    # not yet exist. See https://clusterhq.atlassian.net/browse/FLOC-682
    try:
        run_SSH(22, 'root', node, [b"zfs"] + [b"destroy"] + [b"-r"] +
                [b"flocker"], None)
    except SSHCommandFailed:
        pass


class DatasetBackend(Names):
    loopback = NamedConstant()
    zfs = NamedConstant()
    aws = NamedConstant()
    openstack = NamedConstant()


def get_dataset_backend(test_case):
    """
    Get the volume backend the acceptance tests are running as.

    :param test_case: The ``TestCase`` running this unit test.

    :return DatasetBackend: The configured backend.
    :raise SkipTest: if the backend is specified.
    """
    backend = environ.get("FLOCKER_ACCEPTANCE_VOLUME_BACKEND")
    if backend is None:
        raise SkipTest(
            "Set acceptance testing volume backend using the " +
            "FLOCKER_ACCEPTANCE_VOLUME_BACKEND environment variable.")
    return DatasetBackend.lookupByName(backend)


def skip_backend(unsupported, reason):
    """
    Create decorator that skips a test if the volume backend doesn't support
    the operations required by the test.

    :param supported: List of supported volume backends for this test.
    :param reason: The reason the backend isn't supported.
    """
    def decorator(test_method):
        """
        :param test_method: The test method that should be skipped.
        """
        @wraps(test_method)
        def wrapper(test_case, *args, **kwargs):
            backend = get_dataset_backend(test_case)

            if backend in unsupported:
                raise SkipTest(
                    "Backend not supported: {backend} ({reason}).".format(
                        backend=backend,
                        reason=reason,
                    )
                )
            return test_method(test_case, *args, **kwargs)
        return wrapper
    return decorator

require_moving_backend = skip_backend(
    unsupported={DatasetBackend.loopback},
    reason="doesn't support moving")


def get_clean_nodes(test_case, num_nodes):
    """
    Create or get ``num_nodes`` nodes with no Docker containers on them.

    This is an alternative to
    http://doc-dev.clusterhq.com/gettingstarted/tutorial/
    vagrant-setup.html#creating-vagrant-vms-needed-for-flocker

    XXX This pretends to be asynchronous because num_nodes Docker containers
    will be created instead to replace this in some circumstances, see
    https://clusterhq.atlassian.net/browse/FLOC-900

    :param test_case: The ``TestCase`` running this unit test.
    :param int num_nodes: The number of nodes to start up.

    :return: A ``Deferred`` which fires with a set of IP addresses.
    """

    nodes_env_var = environ.get("FLOCKER_ACCEPTANCE_NODES")

    if nodes_env_var is None:
        raise SkipTest(
            "Set acceptance testing node IP addresses using the " +
            "FLOCKER_ACCEPTANCE_NODES environment variable and a colon " +
            "separated list.")

    # Remove any empty strings, for example if the list has ended with a colon
    nodes = filter(None, nodes_env_var.split(':'))

    if len(nodes) < num_nodes:
        raise SkipTest("This test requires a minimum of {necessary} nodes, "
                       "{existing} node(s) are set.".format(
                           necessary=num_nodes, existing=len(nodes)))

    reachable_nodes = set()

    for node in nodes:
        sock = socket()
        try:
            can_connect = not sock.connect_ex((node, 22))
        except gaierror:
            can_connect = False
        finally:
            if can_connect:
                reachable_nodes.add(node)
            sock.close()

    if len(reachable_nodes) < num_nodes:
        unreachable_nodes = set(nodes) - reachable_nodes
        test_case.fail(
            "At least {min} node(s) must be running and reachable on port 22. "
            "The following node(s) are reachable: {reachable}. "
            "The following node(s) are not reachable: {unreachable}.".format(
                min=num_nodes,
                reachable=", ".join(str(node) for node in reachable_nodes),
                unreachable=", ".join(str(node) for node in unreachable_nodes),
            )
        )

    # Only return the desired number of nodes
    reachable_nodes = set(sorted(reachable_nodes)[:num_nodes])

    getting = get_test_cluster(reactor)

<<<<<<< HEAD
    def clean_containers(cluster):
        get_containers = cluster.configured_containers()

        def delete_containers(result):
            cluster, containers = result
            results_list = []
            for container in containers:
                d = cluster.remove_container(container[u"name"])
                results_list.append(d)
            deleting = gather_deferreds(results_list)
            deleting.addCallback(lambda _: cluster)
            return deleting

        get_containers.addCallback(delete_containers)

        def no_containers(cluster):
            d = cluster.current_containers()
            d.addCallback(lambda result: len(result[1]) == 0)
            return d

        def check_clean(cluster):
            d = loop_until(lambda: no_containers(cluster))
            d.addCallback(lambda _: cluster)
            return d

        get_containers.addCallback(check_clean)
        return get_containers

    getting.addCallback(clean_containers)

    def clean_datasets(cluster):
        get_datasets = cluster.configured_datasets()

        def delete_datasets(datasets):
            results_list = []
            for dataset in datasets:
                d = cluster.delete_dataset(dataset[u"dataset_id"])
                results_list.append(d)
            deleting = gather_deferreds(results_list)
            deleting.addCallback(lambda _: cluster)
            return deleting

        get_datasets.addCallback(delete_datasets)

        def no_datasets(cluster):
            d = cluster.datasets_state()
            d.addCallback(lambda datasets: len(datasets) == 0)
            return d

        def check_datasets(cluster):
            d = loop_until(lambda: no_datasets(cluster))
            d.addCallback(lambda _: cluster)
            return d

        get_datasets.addCallback(check_datasets)
        return get_datasets

    getting.addCallback(clean_datasets)
=======
    def got_cluster(cluster):
        # Remove all existing containers; we make sure to pass in node
        # hostnames since we still rely on flocker-deploy to distribute SSH
        # keys for now.
        clean_deploy = {u"version": 1,
                        u"nodes": {node.address: [] for node in cluster.nodes}}
        flocker_deploy(test_case, clean_deploy, clean_applications)
        return cluster
    getting.addCallback(got_cluster)

    def no_containers(cluster):
        d = cluster.current_containers()
        d.addCallback(lambda result: len(result[1]) == 0)
        return d
    getting.addCallback(lambda cluster:
                        loop_until(lambda: no_containers(cluster)))

    def clean_zfs(_):
        for node in reachable_nodes:
            _clean_node(test_case, node)
    if get_dataset_backend(test_case) == b'zfs':
        getting.addCallback(clean_zfs)
>>>>>>> 10d55b4f
    getting.addCallback(lambda _: reachable_nodes)
    return getting


def flocker_deploy(test_case, deployment_config, application_config):
    """
    Run ``flocker-deploy`` with given configuration files.

    :param test_case: The ``TestCase`` running this unit test.
    :param dict deployment_config: The desired deployment configuration.
    :param dict application_config: The desired application configuration.
    """
    # This is duplicate code, see
    # https://clusterhq.atlassian.net/browse/FLOC-1903
    control_node = environ.get("FLOCKER_ACCEPTANCE_CONTROL_NODE")
    certificate_path = environ["FLOCKER_ACCEPTANCE_API_CERTIFICATES_PATH"]
    if control_node is None:
        raise SkipTest("Set control node address using "
                       "FLOCKER_ACCEPTANCE_CONTROL_NODE environment variable.")

    temp = FilePath(test_case.mktemp())
    temp.makedirs()

    deployment = temp.child(b"deployment.yml")
    deployment.setContent(safe_dump(deployment_config))

    application = temp.child(b"application.yml")
    application.setContent(safe_dump(application_config))
    check_call([b"flocker-deploy", b"--certificates-directory",
               certificate_path, control_node, deployment.path,
               application.path])


def get_mongo_client(host, port=27017):
    """
    Returns a ``Deferred`` which fires with a ``MongoClient`` when one has been
    created.

    See http://api.mongodb.org/python/current/api/pymongo/mongo_client.html#
        pymongo.mongo_client.MongoClient
    for more parameter information.

    :param bytes host: Hostname or IP address of the instance to connect to.
    :param int port: Port number on which to connect.

    The tutorial says "If you get a connection refused error try again after a
    few seconds; the application might take some time to fully start up."
    and so here we wait until the client can be created.
    """
    def create_mongo_client():
        try:
            client = MongoClient(host=host, port=port)
            client.areyoualive.posts.insert({"ping": 1})
            return client
        except PyMongoError:
            return False

    d = loop_until(create_mongo_client)
    return d


def assert_expected_deployment(test_case, expected_deployment):
    """
    Assert that the expected set of ``Application`` instances on a set of
    nodes is the same as the actual set of ``Application`` instance on
    those nodes.

    The tutorial looks at Docker output, but the acceptance tests are
    intended to test high-level external behaviors. Since this is looking
    at the output of the control service API it merely verifies what
    Flocker believes the system state is, not the actual state.
    The latter should be verified separately with additional tests
    for external side-effects (applications being available on ports,
    say).

    :param test_case: The ``TestCase`` running this unit test.
    :param dict expected_deployment: A mapping of IP addresses to set of
        ``Application`` instances expected on the nodes with those IP
        addresses.

    :return Deferred: Fires on end of assertion.
    """
    d = get_test_cluster(reactor)

    def got_cluster(cluster):
        ip_to_uuid = {node.address: node.uuid for node in cluster.nodes}
        uuid_to_ip = {node.uuid: node.address for node in cluster.nodes}

        def got_results(results):
            cluster, existing_containers = results
            expected = []
            for hostname, apps in expected_deployment.items():
                node_uuid = ip_to_uuid[hostname]
                expected += [container_configuration_response(app, node_uuid)
                             for app in apps]
            for app in expected:
                app[u"running"] = True
                app[u"host"] = uuid_to_ip[app["node_uuid"]]

            return sorted(existing_containers) == sorted(expected)

        def configuration_matches_state():
            d = cluster.current_containers()
            d.addCallback(got_results)
            return d

        return loop_until(configuration_matches_state)
    d.addCallback(got_cluster)
    return d


class ControlService(PRecord):
    """
    A record of the cluster's control service.

    :ivar bytes address: The IPv4 address of the control service.
    """
    address = field(type=bytes)


class Node(PRecord):
    """
    A record of a cluster node.

    :ivar bytes address: The IPv4 address of the node.
    :ivar unicode uuid: The UUID of the node.
    """
    address = field(type=bytes)
    uuid = field(type=unicode)


class _NodeList(CheckedPVector):
    """
    A list of nodes.

    See https://github.com/tobgu/pyrsistent/issues/26 for more succinct
    idiom combining this with ``field()``.
    """
    __type__ = Node


class ResponseError(ValueError):
    """
    An unexpected response from the REST API.
    """
    def __init__(self, code, body):
        ValueError.__init__(self, "Unexpected response code {}:\n{}\n".format(
            code, body))
        self.code = code


def check_and_decode_json(result, response_code):
    """
    Given ``treq`` response object, extract JSON and ensure response code
    is the expected one.

    :param result: ``treq`` response.
    :param int response_code: Expected response code.

    :return: ``Deferred`` firing with decoded JSON.
    """
    def error(body):
        raise ResponseError(result.code, body)

    if result.code != response_code:
        d = content(result)
        d.addCallback(error)
        return d

    return json_content(result)


def log_method(function):
    """
    Decorator that log calls to the given function.
    """
    @wraps(function)
    def wrapper(self, *args, **kwargs):
        context = start_action(Logger(),
                               action_type="acceptance:" + function.__name__,
                               args=args, kwargs=kwargs)
        with context.context():
            d = DeferredContext(function(self, *args, **kwargs))
            d.addActionFinish()
            return d.result
    return wrapper


class Cluster(PRecord):
    """
    A record of the control service and the nodes in a cluster for acceptance
    testing.

    :ivar Node control_node: The node running the ``flocker-control``
        service.
    :ivar list nodes: The ``Node`` s in this cluster.
    :ivar treq: A ``treq`` client.
    """
    control_node = field(mandatory=True, type=ControlService)
    nodes = field(mandatory=True, type=_NodeList)
    treq = field(mandatory=True)

    @property
    def base_url(self):
        """
        :returns: The base url for API requests to this cluster's control
            service.
        """
        return b"https://{}:{}/v1".format(
            self.control_node.address, REST_API_PORT
        )

    @log_method
    def configured_datasets(self):
        """
        Return the configured dataset state of the cluster.

        :return: ``Deferred`` firing with a list of dataset dictionaries,
            the configuration of the cluster.
        """
        request = self.treq.get(
            self.base_url + b"/configuration/datasets", persistent=False)
        request.addCallback(check_and_decode_json, OK)
        return request

    @log_method
    def datasets_state(self):
        """
        Return the actual dataset state of the cluster.

        :return: ``Deferred`` firing with a list of dataset dictionaries,
            the state of the cluster.
        """
        request = self.treq.get(
            self.base_url + b"/state/datasets", persistent=False)
        request.addCallback(check_and_decode_json, OK)
        return request

    @log_method
    def wait_for_dataset(self, dataset_properties):
        """
        Poll the dataset state API until the supplied dataset exists.

        :param dict dataset_properties: The attributes of the dataset that
            we're waiting for.
        :returns: A ``Deferred`` which fires with a 2-tuple of ``Cluster`` and
            API response when a dataset with the supplied properties appears in
            the cluster.
        """
        def created():
            """
            Check the dataset state list for the expected dataset.
            """
            request = self.datasets_state()

            def got_body(body):
                # State listing doesn't have metadata or deleted, but does
                # have unpredictable path.
                expected_dataset = dataset_properties.copy()
                del expected_dataset[u"metadata"]
                del expected_dataset[u"deleted"]
                for dataset in body:
                    dataset.pop("path")
                return expected_dataset in body
            request.addCallback(got_body)
            return request

        waiting = loop_until(created)
        waiting.addCallback(lambda ignored: (self, dataset_properties))
        return waiting

    @log_method
    def create_dataset(self, dataset_properties):
        """
        Create a dataset with the supplied ``dataset_properties``.

        :param dict dataset_properties: The properties of the dataset to
            create.
        :returns: A ``Deferred`` which fires with a 2-tuple of ``Cluster`` and
            API response when a dataset with the supplied properties has been
            persisted to the cluster configuration.
        """
        request = self.treq.post(
            self.base_url + b"/configuration/datasets",
            data=dumps(dataset_properties),
            headers={b"content-type": b"application/json"},
            persistent=False
        )

        request.addCallback(check_and_decode_json, CREATED)
        # Return cluster and API response
        request.addCallback(lambda response: (self, response))
        return request

    @log_method
    def update_dataset(self, dataset_id, dataset_properties):
        """
        Update a dataset with the supplied ``dataset_properties``.

        :param unicode dataset_id: The uuid of the dataset to be modified.
        :param dict dataset_properties: The properties of the dataset to
            create.
        :returns: A 2-tuple of (cluster, api_response)
        """
        request = self.treq.post(
            self.base_url + b"/configuration/datasets/%s" % (
                dataset_id.encode('ascii'),
            ),
            data=dumps(dataset_properties),
            headers={b"content-type": b"application/json"},
            persistent=False
        )

        request.addCallback(check_and_decode_json, OK)
        # Return cluster and API response
        request.addCallback(lambda response: (self, response))
        return request

    @log_method
    def delete_dataset(self, dataset_id):
        """
        Delete a dataset.

        :param unicode dataset_id: The uuid of the dataset to be modified.

        :returns: A 2-tuple of (cluster, api_response)
        """
        request = self.treq.delete(
            self.base_url + b"/configuration/datasets/%s" % (
                dataset_id.encode('ascii'),
            ),
            headers={b"content-type": b"application/json"},
            persistent=False
        )

        request.addCallback(check_and_decode_json, OK)
        # Return cluster and API response
        request.addCallback(lambda response: (self, response))
        return request

    @log_method
    def create_container(self, properties):
        """
        Create a container with the specified properties.

        :param dict properties: A ``dict`` mapping to the API request fields
            to create a container.

        :returns: A tuple of (cluster, api_response)
        """
        request = self.treq.post(
            self.base_url + b"/configuration/containers",
            data=dumps(properties),
            headers={b"content-type": b"application/json"},
            persistent=False
        )

        request.addCallback(check_and_decode_json, CREATED)
        request.addCallback(lambda response: (self, response))
        return request

    @log_method
    def move_container(self, name, node_uuid):
        """
        Move a container.

        :param unicode name: The name of the container to move.
        :param unicode node_uuid: The UUID to which the container should
            be moved.
        :returns: A tuple of (cluster, api_response)
        """
        request = self.treq.post(
            self.base_url + b"/configuration/containers/" +
            name.encode("ascii"),
            data=dumps({u"node_uuid": node_uuid}),
            headers={b"content-type": b"application/json"},
            persistent=False
        )

        request.addCallback(check_and_decode_json, OK)
        request.addCallback(lambda response: (self, response))
        return request

    @log_method
    def remove_container(self, name):
        """
        Remove a container.

        :param unicode name: The name of the container to remove.

        :returns: A tuple of (cluster, api_response)
        """
        request = self.treq.delete(
            self.base_url + b"/configuration/containers/" +
            name.encode("ascii"),
            persistent=False
        )

        request.addCallback(check_and_decode_json, OK)
        request.addCallback(lambda response: (self, response))
        return request

    @log_method
    def configured_containers(self):
        """
        Get current containers from configuration.

        :return: A ``Deferred`` firing with a tuple (cluster instance, API
            response).
        """
        request = self.treq.get(
            self.base_url + b"/configuration/containers",
            persistent=False
        )

        request.addCallback(check_and_decode_json, OK)
        request.addCallback(lambda response: (self, response))
        return request

    @log_method
    def current_containers(self):
        """
        Get current containers.

        :return: A ``Deferred`` firing with a tuple (cluster instance, API
            response).
        """
        request = self.treq.get(
            self.base_url + b"/state/containers",
            persistent=False
        )

        request.addCallback(check_and_decode_json, OK)
        request.addCallback(lambda response: (self, response))
        return request

    @log_method
    def wait_for_container(self, container_properties):
        """
        Poll the container state API until a container exists with all the
        supplied ``container_properties``.

        :param dict container_properties: The attributes of the container that
            we're waiting for. All the keys, values and those of nested
            dictionaries must match.
        :returns: A ``Deferred`` which fires with a 2-tuple of ``Cluster`` and
            API response when a container with the supplied properties appears
            in the cluster.
        """
        def created():
            """
            Check the container state list for the expected container
            properties.
            """
            request = self.current_containers()

            def got_response(result):
                cluster, containers = result
                expected_container = container_properties.copy()
                for container in containers:
                    container_items = container.items()
                    if all([
                        item in container_items
                        for item in expected_container.items()
                    ]):
                        # Return cluster and container state
                        return self, container
                return False
            request.addCallback(got_response)
            return request

        return loop_until(created)

    @log_method
    def current_nodes(self):
        """
        Get current nodes.

        :return: A ``Deferred`` firing with a tuple (cluster instance, API
            response).
        """
        request = self.treq.get(
            self.base_url + b"/state/nodes",
            persistent=False
        )

        request.addCallback(check_and_decode_json, OK)
        request.addCallback(lambda response: (self, response))
        return request


def get_test_cluster(reactor, node_count=0):
    """
    Build a ``Cluster`` instance with at least ``node_count`` nodes.

    :param int node_count: The number of nodes to ensure in the cluster.

    :returns: A ``Deferred`` which fires with a ``Cluster`` instance.
    """
    control_node = environ.get('FLOCKER_ACCEPTANCE_CONTROL_NODE')

    if control_node is None:
        raise SkipTest(
            "Set acceptance testing control node IP address using the " +
            "FLOCKER_ACCEPTANCE_CONTROL_NODE environment variable.")

    agent_nodes_env_var = environ.get('FLOCKER_ACCEPTANCE_AGENT_NODES')

    if agent_nodes_env_var is None:
        raise SkipTest(
            "Set acceptance testing node IP addresses using the " +
            "FLOCKER_ACCEPTANCE_AGENT_NODES environment variable and a " +
            "colon separated list.")

    agent_nodes = filter(None, agent_nodes_env_var.split(':'))

    if len(agent_nodes) < node_count:
        raise SkipTest("This test requires a minimum of {necessary} nodes, "
                       "{existing} node(s) are set.".format(
                           necessary=node_count, existing=len(agent_nodes)))

    certificates_path = FilePath(
        environ["FLOCKER_ACCEPTANCE_API_CERTIFICATES_PATH"])
    cluster = Cluster(
        control_node=ControlService(address=control_node),
        nodes=[],
        treq=treq_with_authentication(reactor, certificates_path)
    )

    # Wait until nodes are up and running:
    def nodes_available():
        def failed_query(failure):
            Message.new(message_type="acceptance:is_available_error",
                        reason=unicode(failure),
                        exception=unicode(failure.__class__)).write()
            return False
        d = cluster.current_nodes()
        d.addCallbacks(lambda (cluster, nodes): len(nodes) >= node_count,
                       # Control service may not be up yet, keep trying:
                       failed_query)
        return d
    agents_connected = loop_until(nodes_available)

    # Extract node hostnames from API that lists nodes. Currently we
    # happen know these in advance, but in FLOC-1631 node identification
    # will switch to UUIDs instead.
    agents_connected.addCallback(lambda _: cluster.current_nodes())
    agents_connected.addCallback(lambda (cluster, nodes): cluster.set(
        "nodes", [Node(uuid=node[u"uuid"],
                       address=node["host"].encode("ascii"))
                  for node in nodes]))
    return agents_connected


def require_cluster(num_nodes):
    """
    A decorator which will call the supplied test_method when a cluster with
    the required number of nodes is available.

    :param int num_nodes: The number of nodes that are required in the cluster.
    """
    def decorator(test_method):
        """
        :param test_method: The test method that will be called when the
            cluster is available and which will be supplied with the
            ``cluster``keyword argument.
        """
        def call_test_method_with_cluster(cluster, test_case, args, kwargs):
            kwargs['cluster'] = cluster
            return test_method(test_case, *args, **kwargs)

        @wraps(test_method)
        def wrapper(test_case, *args, **kwargs):
            # get_clean_nodes will check that the required number of nodes are
            # reachable and clean them up prior to the test.
            # The nodes must already have been started and their flocker
            # services started.
            waiting_for_nodes = get_clean_nodes(test_case, num_nodes)
            waiting_for_cluster = waiting_for_nodes.addCallback(
                lambda nodes: get_test_cluster(reactor, node_count=num_nodes)
            )
            calling_test_method = waiting_for_cluster.addCallback(
                call_test_method_with_cluster,
                test_case, args, kwargs
            )
            return calling_test_method
        return wrapper
    return decorator<|MERGE_RESOLUTION|>--- conflicted
+++ resolved
@@ -328,7 +328,6 @@
 
     getting = get_test_cluster(reactor)
 
-<<<<<<< HEAD
     def clean_containers(cluster):
         get_containers = cluster.configured_containers()
 
@@ -387,30 +386,6 @@
         return get_datasets
 
     getting.addCallback(clean_datasets)
-=======
-    def got_cluster(cluster):
-        # Remove all existing containers; we make sure to pass in node
-        # hostnames since we still rely on flocker-deploy to distribute SSH
-        # keys for now.
-        clean_deploy = {u"version": 1,
-                        u"nodes": {node.address: [] for node in cluster.nodes}}
-        flocker_deploy(test_case, clean_deploy, clean_applications)
-        return cluster
-    getting.addCallback(got_cluster)
-
-    def no_containers(cluster):
-        d = cluster.current_containers()
-        d.addCallback(lambda result: len(result[1]) == 0)
-        return d
-    getting.addCallback(lambda cluster:
-                        loop_until(lambda: no_containers(cluster)))
-
-    def clean_zfs(_):
-        for node in reachable_nodes:
-            _clean_node(test_case, node)
-    if get_dataset_backend(test_case) == b'zfs':
-        getting.addCallback(clean_zfs)
->>>>>>> 10d55b4f
     getting.addCallback(lambda _: reachable_nodes)
     return getting
 
