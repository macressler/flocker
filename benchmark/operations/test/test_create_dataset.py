# Copyright 2015 ClusterHQ Inc.  See LICENSE file for details.
"""
Create Dataset operation tests for the control service benchmarks.
"""
from uuid import uuid4

from eliot.testing import capture_logging
from ipaddr import IPAddress
from zope.interface.verify import verifyClass

from twisted.internet.task import Clock

from flocker.apiclient import FakeFlockerClient, Node
from flocker.testtools import TestCase

from benchmark.cluster import BenchmarkCluster
from benchmark._interfaces import IOperation, IProbe
from benchmark.operations.create_dataset import (
    CreateDataset, CreateDatasetProbe, EmptyClusterError,
)


<<<<<<< HEAD
# XXX FLOC-3281 Change to flocker.testtools.TestCase after FLOC-3077 is merged
class CreateDatasetTests(SynchronousTestCase):
=======
class CreateDatasetTests(TestCase):
>>>>>>> 00514a44
    """
    CreateDataset operation tests.
    """

    def test_implements_IOperation(self):
        """
        CreateDataset provides the IOperation interface.
        """
        verifyClass(IOperation, CreateDataset)

    def test_implements_IProbe(self):
        """
        CreateDatasetProbe provides the IProbe interface.
        """
        verifyClass(IProbe, CreateDatasetProbe)

    @capture_logging(None)
    def test_create_dataset(self, logger):
        """
        CreateDataset probe waits for cluster to converge.
        """
        clock = Clock()

        node_id = uuid4()
        node = Node(uuid=node_id, public_address=IPAddress('10.0.0.1'))
        control_service = FakeFlockerClient([node], node_id)

        cluster = BenchmarkCluster(
            IPAddress('10.0.0.1'),
            lambda reactor: control_service,
            {},
            None,
        )
        operation = CreateDataset(clock, cluster)
        d = operation.get_probe()

        def run_probe(probe):
            def cleanup(result):
                cleaned_up = probe.cleanup()
                cleaned_up.addCallback(lambda _ignored: result)
                return cleaned_up
            d = probe.run()
            d.addCallback(cleanup)
            return d
        d.addCallback(run_probe)

        # Advance the clock because probe periodically polls the state.

        # The Deferred does not fire before the dataset has been created.
        clock.advance(1)
        self.assertNoResult(d)

        # Trigger convergence of the fake Flocker cluster.
        control_service.synchronize_state()

        # The Deferred fires once the dataset has been created.
        clock.advance(1)
        self.successResultOf(d)

    def test_empty_cluster(self):
        """
        CreateDataset fails if no nodes in cluster.
        """
        control_service = FakeFlockerClient()

        cluster = BenchmarkCluster(
            IPAddress('10.0.0.1'),
            lambda reactor: control_service,
            {},
            None,
        )

        d = CreateDataset(Clock(), cluster).get_probe()

        self.failureResultOf(d, EmptyClusterError)<|MERGE_RESOLUTION|>--- conflicted
+++ resolved
@@ -20,12 +20,7 @@
 )
 
 
-<<<<<<< HEAD
-# XXX FLOC-3281 Change to flocker.testtools.TestCase after FLOC-3077 is merged
-class CreateDatasetTests(SynchronousTestCase):
-=======
 class CreateDatasetTests(TestCase):
->>>>>>> 00514a44
     """
     CreateDataset operation tests.
     """
